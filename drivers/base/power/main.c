/*
 * drivers/base/power/main.c - Where the driver meets power management.
 *
 * Copyright (c) 2003 Patrick Mochel
 * Copyright (c) 2003 Open Source Development Lab
 *
 * This file is released under the GPLv2
 *
 *
 * The driver model core calls device_pm_add() when a device is registered.
 * This will initialize the embedded device_pm_info object in the device
 * and add it to the list of power-controlled devices. sysfs entries for
 * controlling device power management will also be added.
 *
 * A separate list is used for keeping track of power info, because the power
 * domain dependencies may differ from the ancestral dependencies that the
 * subsystem list maintains.
 */

#include <linux/device.h>
#include <linux/kallsyms.h>
#include <linux/export.h>
#include <linux/mutex.h>
#include <linux/pm.h>
#include <linux/pm_runtime.h>
#include <linux/pm-trace.h>
#include <linux/pm_wakeirq.h>
#include <linux/interrupt.h>
#include <linux/sched.h>
#include <linux/sched/debug.h>
#include <linux/async.h>
#include <linux/suspend.h>
#include <trace/events/power.h>
#include <linux/cpufreq.h>
#include <linux/cpuidle.h>
#include <linux/timer.h>

#include "../base.h"
#include "power.h"

typedef int (*pm_callback_t)(struct device *);

/*
 * The entries in the dpm_list list are in a depth first order, simply
 * because children are guaranteed to be discovered after parents, and
 * are inserted at the back of the list on discovery.
 *
 * Since device_pm_add() may be called with a device lock held,
 * we must never try to acquire a device lock while holding
 * dpm_list_mutex.
 */

LIST_HEAD(dpm_list);
static LIST_HEAD(dpm_prepared_list);
static LIST_HEAD(dpm_suspended_list);
static LIST_HEAD(dpm_late_early_list);
static LIST_HEAD(dpm_noirq_list);

struct suspend_stats suspend_stats;
static DEFINE_MUTEX(dpm_list_mtx);
static pm_message_t pm_transition;

static int async_error;

static const char *pm_verb(int event)
{
	switch (event) {
	case PM_EVENT_SUSPEND:
		return "suspend";
	case PM_EVENT_RESUME:
		return "resume";
	case PM_EVENT_FREEZE:
		return "freeze";
	case PM_EVENT_QUIESCE:
		return "quiesce";
	case PM_EVENT_HIBERNATE:
		return "hibernate";
	case PM_EVENT_THAW:
		return "thaw";
	case PM_EVENT_RESTORE:
		return "restore";
	case PM_EVENT_RECOVER:
		return "recover";
	default:
		return "(unknown PM event)";
	}
}

/**
 * device_pm_sleep_init - Initialize system suspend-related device fields.
 * @dev: Device object being initialized.
 */
void device_pm_sleep_init(struct device *dev)
{
	dev->power.is_prepared = false;
	dev->power.is_suspended = false;
	dev->power.is_noirq_suspended = false;
	dev->power.is_late_suspended = false;
	init_completion(&dev->power.completion);
	complete_all(&dev->power.completion);
	dev->power.wakeup = NULL;
	INIT_LIST_HEAD(&dev->power.entry);
}

/**
 * device_pm_lock - Lock the list of active devices used by the PM core.
 */
void device_pm_lock(void)
{
	mutex_lock(&dpm_list_mtx);
}

/**
 * device_pm_unlock - Unlock the list of active devices used by the PM core.
 */
void device_pm_unlock(void)
{
	mutex_unlock(&dpm_list_mtx);
}

/**
 * device_pm_add - Add a device to the PM core's list of active devices.
 * @dev: Device to add to the list.
 */
void device_pm_add(struct device *dev)
{
	pr_debug("PM: Adding info for %s:%s\n",
		 dev->bus ? dev->bus->name : "No Bus", dev_name(dev));
	device_pm_check_callbacks(dev);
	mutex_lock(&dpm_list_mtx);
	if (dev->parent && dev->parent->power.is_prepared)
		dev_warn(dev, "parent %s should not be sleeping\n",
			dev_name(dev->parent));
	list_add_tail(&dev->power.entry, &dpm_list);
	dev->power.in_dpm_list = true;
	mutex_unlock(&dpm_list_mtx);
}

/**
 * device_pm_remove - Remove a device from the PM core's list of active devices.
 * @dev: Device to be removed from the list.
 */
void device_pm_remove(struct device *dev)
{
	pr_debug("PM: Removing info for %s:%s\n",
		 dev->bus ? dev->bus->name : "No Bus", dev_name(dev));
	complete_all(&dev->power.completion);
	mutex_lock(&dpm_list_mtx);
	list_del_init(&dev->power.entry);
	dev->power.in_dpm_list = false;
	mutex_unlock(&dpm_list_mtx);
	device_wakeup_disable(dev);
	pm_runtime_remove(dev);
	device_pm_check_callbacks(dev);
}

/**
 * device_pm_move_before - Move device in the PM core's list of active devices.
 * @deva: Device to move in dpm_list.
 * @devb: Device @deva should come before.
 */
void device_pm_move_before(struct device *deva, struct device *devb)
{
	pr_debug("PM: Moving %s:%s before %s:%s\n",
		 deva->bus ? deva->bus->name : "No Bus", dev_name(deva),
		 devb->bus ? devb->bus->name : "No Bus", dev_name(devb));
	/* Delete deva from dpm_list and reinsert before devb. */
	list_move_tail(&deva->power.entry, &devb->power.entry);
}

/**
 * device_pm_move_after - Move device in the PM core's list of active devices.
 * @deva: Device to move in dpm_list.
 * @devb: Device @deva should come after.
 */
void device_pm_move_after(struct device *deva, struct device *devb)
{
	pr_debug("PM: Moving %s:%s after %s:%s\n",
		 deva->bus ? deva->bus->name : "No Bus", dev_name(deva),
		 devb->bus ? devb->bus->name : "No Bus", dev_name(devb));
	/* Delete deva from dpm_list and reinsert after devb. */
	list_move(&deva->power.entry, &devb->power.entry);
}

/**
 * device_pm_move_last - Move device to end of the PM core's list of devices.
 * @dev: Device to move in dpm_list.
 */
void device_pm_move_last(struct device *dev)
{
	pr_debug("PM: Moving %s:%s to end of list\n",
		 dev->bus ? dev->bus->name : "No Bus", dev_name(dev));
	list_move_tail(&dev->power.entry, &dpm_list);
}

static ktime_t initcall_debug_start(struct device *dev)
{
	ktime_t calltime = 0;

	if (pm_print_times_enabled) {
		pr_info("calling  %s+ @ %i, parent: %s\n",
			dev_name(dev), task_pid_nr(current),
			dev->parent ? dev_name(dev->parent) : "none");
		calltime = ktime_get();
	}

	return calltime;
}

static void initcall_debug_report(struct device *dev, ktime_t calltime,
				  int error, pm_message_t state,
				  const char *info)
{
	ktime_t rettime;
	s64 nsecs;

	rettime = ktime_get();
	nsecs = (s64) ktime_to_ns(ktime_sub(rettime, calltime));

	if (pm_print_times_enabled) {
		pr_info("call %s+ returned %d after %Ld usecs\n", dev_name(dev),
			error, (unsigned long long)nsecs >> 10);
	}
}

/**
 * dpm_wait - Wait for a PM operation to complete.
 * @dev: Device to wait for.
 * @async: If unset, wait only if the device's power.async_suspend flag is set.
 */
static void dpm_wait(struct device *dev, bool async)
{
	if (!dev)
		return;

	if (async || (pm_async_enabled && dev->power.async_suspend))
		wait_for_completion(&dev->power.completion);
}

static int dpm_wait_fn(struct device *dev, void *async_ptr)
{
	dpm_wait(dev, *((bool *)async_ptr));
	return 0;
}

static void dpm_wait_for_children(struct device *dev, bool async)
{
       device_for_each_child(dev, &async, dpm_wait_fn);
}

static void dpm_wait_for_suppliers(struct device *dev, bool async)
{
	struct device_link *link;
	int idx;

	idx = device_links_read_lock();

	/*
	 * If the supplier goes away right after we've checked the link to it,
	 * we'll wait for its completion to change the state, but that's fine,
	 * because the only things that will block as a result are the SRCU
	 * callbacks freeing the link objects for the links in the list we're
	 * walking.
	 */
	list_for_each_entry_rcu(link, &dev->links.suppliers, c_node)
		if (READ_ONCE(link->status) != DL_STATE_DORMANT)
			dpm_wait(link->supplier, async);

	device_links_read_unlock(idx);
}

static void dpm_wait_for_superior(struct device *dev, bool async)
{
	dpm_wait(dev->parent, async);
	dpm_wait_for_suppliers(dev, async);
}

static void dpm_wait_for_consumers(struct device *dev, bool async)
{
	struct device_link *link;
	int idx;

	idx = device_links_read_lock();

	/*
	 * The status of a device link can only be changed from "dormant" by a
	 * probe, but that cannot happen during system suspend/resume.  In
	 * theory it can change to "dormant" at that time, but then it is
	 * reasonable to wait for the target device anyway (eg. if it goes
	 * away, it's better to wait for it to go away completely and then
	 * continue instead of trying to continue in parallel with its
	 * unregistration).
	 */
	list_for_each_entry_rcu(link, &dev->links.consumers, s_node)
		if (READ_ONCE(link->status) != DL_STATE_DORMANT)
			dpm_wait(link->consumer, async);

	device_links_read_unlock(idx);
}

static void dpm_wait_for_subordinate(struct device *dev, bool async)
{
	dpm_wait_for_children(dev, async);
	dpm_wait_for_consumers(dev, async);
}

/**
 * pm_op - Return the PM operation appropriate for given PM event.
 * @ops: PM operations to choose from.
 * @state: PM transition of the system being carried out.
 */
static pm_callback_t pm_op(const struct dev_pm_ops *ops, pm_message_t state)
{
	switch (state.event) {
#ifdef CONFIG_SUSPEND
	case PM_EVENT_SUSPEND:
		return ops->suspend;
	case PM_EVENT_RESUME:
		return ops->resume;
#endif /* CONFIG_SUSPEND */
#ifdef CONFIG_HIBERNATE_CALLBACKS
	case PM_EVENT_FREEZE:
	case PM_EVENT_QUIESCE:
		return ops->freeze;
	case PM_EVENT_HIBERNATE:
		return ops->poweroff;
	case PM_EVENT_THAW:
	case PM_EVENT_RECOVER:
		return ops->thaw;
		break;
	case PM_EVENT_RESTORE:
		return ops->restore;
#endif /* CONFIG_HIBERNATE_CALLBACKS */
	}

	return NULL;
}

/**
 * pm_late_early_op - Return the PM operation appropriate for given PM event.
 * @ops: PM operations to choose from.
 * @state: PM transition of the system being carried out.
 *
 * Runtime PM is disabled for @dev while this function is being executed.
 */
static pm_callback_t pm_late_early_op(const struct dev_pm_ops *ops,
				      pm_message_t state)
{
	switch (state.event) {
#ifdef CONFIG_SUSPEND
	case PM_EVENT_SUSPEND:
		return ops->suspend_late;
	case PM_EVENT_RESUME:
		return ops->resume_early;
#endif /* CONFIG_SUSPEND */
#ifdef CONFIG_HIBERNATE_CALLBACKS
	case PM_EVENT_FREEZE:
	case PM_EVENT_QUIESCE:
		return ops->freeze_late;
	case PM_EVENT_HIBERNATE:
		return ops->poweroff_late;
	case PM_EVENT_THAW:
	case PM_EVENT_RECOVER:
		return ops->thaw_early;
	case PM_EVENT_RESTORE:
		return ops->restore_early;
#endif /* CONFIG_HIBERNATE_CALLBACKS */
	}

	return NULL;
}

/**
 * pm_noirq_op - Return the PM operation appropriate for given PM event.
 * @ops: PM operations to choose from.
 * @state: PM transition of the system being carried out.
 *
 * The driver of @dev will not receive interrupts while this function is being
 * executed.
 */
static pm_callback_t pm_noirq_op(const struct dev_pm_ops *ops, pm_message_t state)
{
	switch (state.event) {
#ifdef CONFIG_SUSPEND
	case PM_EVENT_SUSPEND:
		return ops->suspend_noirq;
	case PM_EVENT_RESUME:
		return ops->resume_noirq;
#endif /* CONFIG_SUSPEND */
#ifdef CONFIG_HIBERNATE_CALLBACKS
	case PM_EVENT_FREEZE:
	case PM_EVENT_QUIESCE:
		return ops->freeze_noirq;
	case PM_EVENT_HIBERNATE:
		return ops->poweroff_noirq;
	case PM_EVENT_THAW:
	case PM_EVENT_RECOVER:
		return ops->thaw_noirq;
	case PM_EVENT_RESTORE:
		return ops->restore_noirq;
#endif /* CONFIG_HIBERNATE_CALLBACKS */
	}

	return NULL;
}

static void pm_dev_dbg(struct device *dev, pm_message_t state, const char *info)
{
	dev_dbg(dev, "%s%s%s\n", info, pm_verb(state.event),
		((state.event & PM_EVENT_SLEEP) && device_may_wakeup(dev)) ?
		", may wakeup" : "");
}

static void pm_dev_err(struct device *dev, pm_message_t state, const char *info,
			int error)
{
	printk(KERN_ERR "PM: Device %s failed to %s%s: error %d\n",
		dev_name(dev), pm_verb(state.event), info, error);
}

<<<<<<< HEAD
#ifdef CONFIG_PM_DEBUG
static void dpm_show_time(ktime_t starttime, pm_message_t state,
=======
static void dpm_show_time(ktime_t starttime, pm_message_t state, int error,
>>>>>>> bb176f67
			  const char *info)
{
	ktime_t calltime;
	u64 usecs64;
	int usecs;

	calltime = ktime_get();
	usecs64 = ktime_to_ns(ktime_sub(calltime, starttime));
	do_div(usecs64, NSEC_PER_USEC);
	usecs = usecs64;
	if (usecs == 0)
		usecs = 1;

	pm_pr_dbg("%s%s%s of devices %s after %ld.%03ld msecs\n",
		  info ?: "", info ? " " : "", pm_verb(state.event),
		  error ? "aborted" : "complete",
		  usecs / USEC_PER_MSEC, usecs % USEC_PER_MSEC);
}
#else
static inline void dpm_show_time(ktime_t starttime, pm_message_t state,
				 const char *info) {}
#endif /* CONFIG_PM_DEBUG */

static int dpm_run_callback(pm_callback_t cb, struct device *dev,
			    pm_message_t state, const char *info)
{
	ktime_t calltime;
	int error;

	if (!cb)
		return 0;

	calltime = initcall_debug_start(dev);

	pm_dev_dbg(dev, state, info);
	trace_device_pm_callback_start(dev, info, state.event);
	error = cb(dev);
	trace_device_pm_callback_end(dev, error);
	suspend_report_result(cb, error);

	initcall_debug_report(dev, calltime, error, state, info);

	return error;
}

#ifdef CONFIG_DPM_WATCHDOG
struct dpm_watchdog {
	struct device		*dev;
	struct task_struct	*tsk;
	struct timer_list	timer;
};

#define DECLARE_DPM_WATCHDOG_ON_STACK(wd) \
	struct dpm_watchdog wd

/**
 * dpm_watchdog_handler - Driver suspend / resume watchdog handler.
 * @data: Watchdog object address.
 *
 * Called when a driver has timed out suspending or resuming.
 * There's not much we can do here to recover so panic() to
 * capture a crash-dump in pstore.
 */
static void dpm_watchdog_handler(unsigned long data)
{
	struct dpm_watchdog *wd = (void *)data;

	dev_emerg(wd->dev, "**** DPM device timeout ****\n");
	show_stack(wd->tsk, NULL);
	panic("%s %s: unrecoverable failure\n",
		dev_driver_string(wd->dev), dev_name(wd->dev));
}

/**
 * dpm_watchdog_set - Enable pm watchdog for given device.
 * @wd: Watchdog. Must be allocated on the stack.
 * @dev: Device to handle.
 */
static void dpm_watchdog_set(struct dpm_watchdog *wd, struct device *dev)
{
	struct timer_list *timer = &wd->timer;

	wd->dev = dev;
	wd->tsk = current;

	init_timer_on_stack(timer);
	/* use same timeout value for both suspend and resume */
	timer->expires = jiffies + HZ * CONFIG_DPM_WATCHDOG_TIMEOUT;
	timer->function = dpm_watchdog_handler;
	timer->data = (unsigned long)wd;
	add_timer(timer);
}

/**
 * dpm_watchdog_clear - Disable suspend/resume watchdog.
 * @wd: Watchdog to disable.
 */
static void dpm_watchdog_clear(struct dpm_watchdog *wd)
{
	struct timer_list *timer = &wd->timer;

	del_timer_sync(timer);
	destroy_timer_on_stack(timer);
}
#else
#define DECLARE_DPM_WATCHDOG_ON_STACK(wd)
#define dpm_watchdog_set(x, y)
#define dpm_watchdog_clear(x)
#endif

/*------------------------- Resume routines -------------------------*/

/**
 * device_resume_noirq - Execute an "early resume" callback for given device.
 * @dev: Device to handle.
 * @state: PM transition of the system being carried out.
 * @async: If true, the device is being resumed asynchronously.
 *
 * The driver of @dev will not receive interrupts while this function is being
 * executed.
 */
static int device_resume_noirq(struct device *dev, pm_message_t state, bool async)
{
	pm_callback_t callback = NULL;
	const char *info = NULL;
	int error = 0;

	TRACE_DEVICE(dev);
	TRACE_RESUME(0);

	if (dev->power.syscore || dev->power.direct_complete)
		goto Out;

	if (!dev->power.is_noirq_suspended)
		goto Out;

	dpm_wait_for_superior(dev, async);

	if (dev->pm_domain) {
		info = "noirq power domain ";
		callback = pm_noirq_op(&dev->pm_domain->ops, state);
	} else if (dev->type && dev->type->pm) {
		info = "noirq type ";
		callback = pm_noirq_op(dev->type->pm, state);
	} else if (dev->class && dev->class->pm) {
		info = "noirq class ";
		callback = pm_noirq_op(dev->class->pm, state);
	} else if (dev->bus && dev->bus->pm) {
		info = "noirq bus ";
		callback = pm_noirq_op(dev->bus->pm, state);
	}

	if (!callback && dev->driver && dev->driver->pm) {
		info = "noirq driver ";
		callback = pm_noirq_op(dev->driver->pm, state);
	}

	error = dpm_run_callback(callback, dev, state, info);
	dev->power.is_noirq_suspended = false;

 Out:
	complete_all(&dev->power.completion);
	TRACE_RESUME(error);
	return error;
}

static bool is_async(struct device *dev)
{
	return dev->power.async_suspend && pm_async_enabled
		&& !pm_trace_is_enabled();
}

static void async_resume_noirq(void *data, async_cookie_t cookie)
{
	struct device *dev = (struct device *)data;
	int error;

	error = device_resume_noirq(dev, pm_transition, true);
	if (error)
		pm_dev_err(dev, pm_transition, " async", error);

	put_device(dev);
}

void dpm_noirq_resume_devices(pm_message_t state)
{
	struct device *dev;
	ktime_t starttime = ktime_get();

	trace_suspend_resume(TPS("dpm_resume_noirq"), state.event, true);
	mutex_lock(&dpm_list_mtx);
	pm_transition = state;

	/*
	 * Advanced the async threads upfront,
	 * in case the starting of async threads is
	 * delayed by non-async resuming devices.
	 */
	list_for_each_entry(dev, &dpm_noirq_list, power.entry) {
		reinit_completion(&dev->power.completion);
		if (is_async(dev)) {
			get_device(dev);
			async_schedule(async_resume_noirq, dev);
		}
	}

	while (!list_empty(&dpm_noirq_list)) {
		dev = to_device(dpm_noirq_list.next);
		get_device(dev);
		list_move_tail(&dev->power.entry, &dpm_late_early_list);
		mutex_unlock(&dpm_list_mtx);

		if (!is_async(dev)) {
			int error;

			error = device_resume_noirq(dev, state, false);
			if (error) {
				suspend_stats.failed_resume_noirq++;
				dpm_save_failed_step(SUSPEND_RESUME_NOIRQ);
				dpm_save_failed_dev(dev_name(dev));
				pm_dev_err(dev, state, " noirq", error);
			}
		}

		mutex_lock(&dpm_list_mtx);
		put_device(dev);
	}
	mutex_unlock(&dpm_list_mtx);
	async_synchronize_full();
	dpm_show_time(starttime, state, 0, "noirq");
	trace_suspend_resume(TPS("dpm_resume_noirq"), state.event, false);
}

void dpm_noirq_end(void)
{
	resume_device_irqs();
	device_wakeup_disarm_wake_irqs();
	cpuidle_resume();
}

/**
 * dpm_resume_noirq - Execute "noirq resume" callbacks for all devices.
 * @state: PM transition of the system being carried out.
 *
 * Invoke the "noirq" resume callbacks for all devices in dpm_noirq_list and
 * allow device drivers' interrupt handlers to be called.
 */
void dpm_resume_noirq(pm_message_t state)
{
	dpm_noirq_resume_devices(state);
	dpm_noirq_end();
}

/**
 * device_resume_early - Execute an "early resume" callback for given device.
 * @dev: Device to handle.
 * @state: PM transition of the system being carried out.
 * @async: If true, the device is being resumed asynchronously.
 *
 * Runtime PM is disabled for @dev while this function is being executed.
 */
static int device_resume_early(struct device *dev, pm_message_t state, bool async)
{
	pm_callback_t callback = NULL;
	const char *info = NULL;
	int error = 0;

	TRACE_DEVICE(dev);
	TRACE_RESUME(0);

	if (dev->power.syscore || dev->power.direct_complete)
		goto Out;

	if (!dev->power.is_late_suspended)
		goto Out;

	dpm_wait_for_superior(dev, async);

	if (dev->pm_domain) {
		info = "early power domain ";
		callback = pm_late_early_op(&dev->pm_domain->ops, state);
	} else if (dev->type && dev->type->pm) {
		info = "early type ";
		callback = pm_late_early_op(dev->type->pm, state);
	} else if (dev->class && dev->class->pm) {
		info = "early class ";
		callback = pm_late_early_op(dev->class->pm, state);
	} else if (dev->bus && dev->bus->pm) {
		info = "early bus ";
		callback = pm_late_early_op(dev->bus->pm, state);
	}

	if (!callback && dev->driver && dev->driver->pm) {
		info = "early driver ";
		callback = pm_late_early_op(dev->driver->pm, state);
	}

	error = dpm_run_callback(callback, dev, state, info);
	dev->power.is_late_suspended = false;

 Out:
	TRACE_RESUME(error);

	pm_runtime_enable(dev);
	complete_all(&dev->power.completion);
	return error;
}

static void async_resume_early(void *data, async_cookie_t cookie)
{
	struct device *dev = (struct device *)data;
	int error;

	error = device_resume_early(dev, pm_transition, true);
	if (error)
		pm_dev_err(dev, pm_transition, " async", error);

	put_device(dev);
}

/**
 * dpm_resume_early - Execute "early resume" callbacks for all devices.
 * @state: PM transition of the system being carried out.
 */
void dpm_resume_early(pm_message_t state)
{
	struct device *dev;
	ktime_t starttime = ktime_get();

	trace_suspend_resume(TPS("dpm_resume_early"), state.event, true);
	mutex_lock(&dpm_list_mtx);
	pm_transition = state;

	/*
	 * Advanced the async threads upfront,
	 * in case the starting of async threads is
	 * delayed by non-async resuming devices.
	 */
	list_for_each_entry(dev, &dpm_late_early_list, power.entry) {
		reinit_completion(&dev->power.completion);
		if (is_async(dev)) {
			get_device(dev);
			async_schedule(async_resume_early, dev);
		}
	}

	while (!list_empty(&dpm_late_early_list)) {
		dev = to_device(dpm_late_early_list.next);
		get_device(dev);
		list_move_tail(&dev->power.entry, &dpm_suspended_list);
		mutex_unlock(&dpm_list_mtx);

		if (!is_async(dev)) {
			int error;

			error = device_resume_early(dev, state, false);
			if (error) {
				suspend_stats.failed_resume_early++;
				dpm_save_failed_step(SUSPEND_RESUME_EARLY);
				dpm_save_failed_dev(dev_name(dev));
				pm_dev_err(dev, state, " early", error);
			}
		}
		mutex_lock(&dpm_list_mtx);
		put_device(dev);
	}
	mutex_unlock(&dpm_list_mtx);
	async_synchronize_full();
	dpm_show_time(starttime, state, 0, "early");
	trace_suspend_resume(TPS("dpm_resume_early"), state.event, false);
}

/**
 * dpm_resume_start - Execute "noirq" and "early" device callbacks.
 * @state: PM transition of the system being carried out.
 */
void dpm_resume_start(pm_message_t state)
{
	dpm_resume_noirq(state);
	dpm_resume_early(state);
}
EXPORT_SYMBOL_GPL(dpm_resume_start);

/**
 * device_resume - Execute "resume" callbacks for given device.
 * @dev: Device to handle.
 * @state: PM transition of the system being carried out.
 * @async: If true, the device is being resumed asynchronously.
 */
static int device_resume(struct device *dev, pm_message_t state, bool async)
{
	pm_callback_t callback = NULL;
	const char *info = NULL;
	int error = 0;
	DECLARE_DPM_WATCHDOG_ON_STACK(wd);

	TRACE_DEVICE(dev);
	TRACE_RESUME(0);

	if (dev->power.syscore)
		goto Complete;

	if (dev->power.direct_complete) {
		/* Match the pm_runtime_disable() in __device_suspend(). */
		pm_runtime_enable(dev);
		goto Complete;
	}

	dpm_wait_for_superior(dev, async);
	dpm_watchdog_set(&wd, dev);
	device_lock(dev);

	/*
	 * This is a fib.  But we'll allow new children to be added below
	 * a resumed device, even if the device hasn't been completed yet.
	 */
	dev->power.is_prepared = false;

	if (!dev->power.is_suspended)
		goto Unlock;

	if (dev->pm_domain) {
		info = "power domain ";
		callback = pm_op(&dev->pm_domain->ops, state);
		goto Driver;
	}

	if (dev->type && dev->type->pm) {
		info = "type ";
		callback = pm_op(dev->type->pm, state);
		goto Driver;
	}

	if (dev->class) {
		if (dev->class->pm) {
			info = "class ";
			callback = pm_op(dev->class->pm, state);
			goto Driver;
		} else if (dev->class->resume) {
			info = "legacy class ";
			callback = dev->class->resume;
			goto End;
		}
	}

	if (dev->bus) {
		if (dev->bus->pm) {
			info = "bus ";
			callback = pm_op(dev->bus->pm, state);
		} else if (dev->bus->resume) {
			info = "legacy bus ";
			callback = dev->bus->resume;
			goto End;
		}
	}

 Driver:
	if (!callback && dev->driver && dev->driver->pm) {
		info = "driver ";
		callback = pm_op(dev->driver->pm, state);
	}

 End:
	error = dpm_run_callback(callback, dev, state, info);
	dev->power.is_suspended = false;

 Unlock:
	device_unlock(dev);
	dpm_watchdog_clear(&wd);

 Complete:
	complete_all(&dev->power.completion);

	TRACE_RESUME(error);

	return error;
}

static void async_resume(void *data, async_cookie_t cookie)
{
	struct device *dev = (struct device *)data;
	int error;

	error = device_resume(dev, pm_transition, true);
	if (error)
		pm_dev_err(dev, pm_transition, " async", error);
	put_device(dev);
}

/**
 * dpm_resume - Execute "resume" callbacks for non-sysdev devices.
 * @state: PM transition of the system being carried out.
 *
 * Execute the appropriate "resume" callback for all devices whose status
 * indicates that they are suspended.
 */
void dpm_resume(pm_message_t state)
{
	struct device *dev;
	ktime_t starttime = ktime_get();

	trace_suspend_resume(TPS("dpm_resume"), state.event, true);
	might_sleep();

	mutex_lock(&dpm_list_mtx);
	pm_transition = state;
	async_error = 0;

	list_for_each_entry(dev, &dpm_suspended_list, power.entry) {
		reinit_completion(&dev->power.completion);
		if (is_async(dev)) {
			get_device(dev);
			async_schedule(async_resume, dev);
		}
	}

	while (!list_empty(&dpm_suspended_list)) {
		dev = to_device(dpm_suspended_list.next);
		get_device(dev);
		if (!is_async(dev)) {
			int error;

			mutex_unlock(&dpm_list_mtx);

			error = device_resume(dev, state, false);
			if (error) {
				suspend_stats.failed_resume++;
				dpm_save_failed_step(SUSPEND_RESUME);
				dpm_save_failed_dev(dev_name(dev));
				pm_dev_err(dev, state, "", error);
			}

			mutex_lock(&dpm_list_mtx);
		}
		if (!list_empty(&dev->power.entry))
			list_move_tail(&dev->power.entry, &dpm_prepared_list);
		put_device(dev);
	}
	mutex_unlock(&dpm_list_mtx);
	async_synchronize_full();
	dpm_show_time(starttime, state, 0, NULL);

	cpufreq_resume();
	trace_suspend_resume(TPS("dpm_resume"), state.event, false);
}

/**
 * device_complete - Complete a PM transition for given device.
 * @dev: Device to handle.
 * @state: PM transition of the system being carried out.
 */
static void device_complete(struct device *dev, pm_message_t state)
{
	void (*callback)(struct device *) = NULL;
	const char *info = NULL;

	if (dev->power.syscore)
		return;

	device_lock(dev);

	if (dev->pm_domain) {
		info = "completing power domain ";
		callback = dev->pm_domain->ops.complete;
	} else if (dev->type && dev->type->pm) {
		info = "completing type ";
		callback = dev->type->pm->complete;
	} else if (dev->class && dev->class->pm) {
		info = "completing class ";
		callback = dev->class->pm->complete;
	} else if (dev->bus && dev->bus->pm) {
		info = "completing bus ";
		callback = dev->bus->pm->complete;
	}

	if (!callback && dev->driver && dev->driver->pm) {
		info = "completing driver ";
		callback = dev->driver->pm->complete;
	}

	if (callback) {
		pm_dev_dbg(dev, state, info);
		callback(dev);
	}

	device_unlock(dev);

	pm_runtime_put(dev);
}

/**
 * dpm_complete - Complete a PM transition for all non-sysdev devices.
 * @state: PM transition of the system being carried out.
 *
 * Execute the ->complete() callbacks for all devices whose PM status is not
 * DPM_ON (this allows new devices to be registered).
 */
void dpm_complete(pm_message_t state)
{
	struct list_head list;

	trace_suspend_resume(TPS("dpm_complete"), state.event, true);
	might_sleep();

	INIT_LIST_HEAD(&list);
	mutex_lock(&dpm_list_mtx);
	while (!list_empty(&dpm_prepared_list)) {
		struct device *dev = to_device(dpm_prepared_list.prev);

		get_device(dev);
		dev->power.is_prepared = false;
		list_move(&dev->power.entry, &list);
		mutex_unlock(&dpm_list_mtx);

		trace_device_pm_callback_start(dev, "", state.event);
		device_complete(dev, state);
		trace_device_pm_callback_end(dev, 0);

		mutex_lock(&dpm_list_mtx);
		put_device(dev);
	}
	list_splice(&list, &dpm_list);
	mutex_unlock(&dpm_list_mtx);

	/* Allow device probing and trigger re-probing of deferred devices */
	device_unblock_probing();
	trace_suspend_resume(TPS("dpm_complete"), state.event, false);
}

/**
 * dpm_resume_end - Execute "resume" callbacks and complete system transition.
 * @state: PM transition of the system being carried out.
 *
 * Execute "resume" callbacks for all devices and complete the PM transition of
 * the system.
 */
void dpm_resume_end(pm_message_t state)
{
	dpm_resume(state);
	dpm_complete(state);
}
EXPORT_SYMBOL_GPL(dpm_resume_end);


/*------------------------- Suspend routines -------------------------*/

/**
 * resume_event - Return a "resume" message for given "suspend" sleep state.
 * @sleep_state: PM message representing a sleep state.
 *
 * Return a PM message representing the resume event corresponding to given
 * sleep state.
 */
static pm_message_t resume_event(pm_message_t sleep_state)
{
	switch (sleep_state.event) {
	case PM_EVENT_SUSPEND:
		return PMSG_RESUME;
	case PM_EVENT_FREEZE:
	case PM_EVENT_QUIESCE:
		return PMSG_RECOVER;
	case PM_EVENT_HIBERNATE:
		return PMSG_RESTORE;
	}
	return PMSG_ON;
}

/**
 * device_suspend_noirq - Execute a "late suspend" callback for given device.
 * @dev: Device to handle.
 * @state: PM transition of the system being carried out.
 * @async: If true, the device is being suspended asynchronously.
 *
 * The driver of @dev will not receive interrupts while this function is being
 * executed.
 */
static int __device_suspend_noirq(struct device *dev, pm_message_t state, bool async)
{
	pm_callback_t callback = NULL;
	const char *info = NULL;
	int error = 0;

	TRACE_DEVICE(dev);
	TRACE_SUSPEND(0);

	dpm_wait_for_subordinate(dev, async);

	if (async_error)
		goto Complete;

	if (dev->power.syscore || dev->power.direct_complete)
		goto Complete;

	if (dev->pm_domain) {
		info = "noirq power domain ";
		callback = pm_noirq_op(&dev->pm_domain->ops, state);
	} else if (dev->type && dev->type->pm) {
		info = "noirq type ";
		callback = pm_noirq_op(dev->type->pm, state);
	} else if (dev->class && dev->class->pm) {
		info = "noirq class ";
		callback = pm_noirq_op(dev->class->pm, state);
	} else if (dev->bus && dev->bus->pm) {
		info = "noirq bus ";
		callback = pm_noirq_op(dev->bus->pm, state);
	}

	if (!callback && dev->driver && dev->driver->pm) {
		info = "noirq driver ";
		callback = pm_noirq_op(dev->driver->pm, state);
	}

	error = dpm_run_callback(callback, dev, state, info);
	if (!error)
		dev->power.is_noirq_suspended = true;
	else
		async_error = error;

Complete:
	complete_all(&dev->power.completion);
	TRACE_SUSPEND(error);
	return error;
}

static void async_suspend_noirq(void *data, async_cookie_t cookie)
{
	struct device *dev = (struct device *)data;
	int error;

	error = __device_suspend_noirq(dev, pm_transition, true);
	if (error) {
		dpm_save_failed_dev(dev_name(dev));
		pm_dev_err(dev, pm_transition, " async", error);
	}

	put_device(dev);
}

static int device_suspend_noirq(struct device *dev)
{
	reinit_completion(&dev->power.completion);

	if (is_async(dev)) {
		get_device(dev);
		async_schedule(async_suspend_noirq, dev);
		return 0;
	}
	return __device_suspend_noirq(dev, pm_transition, false);
}

void dpm_noirq_begin(void)
{
	cpuidle_pause();
	device_wakeup_arm_wake_irqs();
	suspend_device_irqs();
}

int dpm_noirq_suspend_devices(pm_message_t state)
{
	ktime_t starttime = ktime_get();
	int error = 0;

	trace_suspend_resume(TPS("dpm_suspend_noirq"), state.event, true);
	mutex_lock(&dpm_list_mtx);
	pm_transition = state;
	async_error = 0;

	while (!list_empty(&dpm_late_early_list)) {
		struct device *dev = to_device(dpm_late_early_list.prev);

		get_device(dev);
		mutex_unlock(&dpm_list_mtx);

		error = device_suspend_noirq(dev);

		mutex_lock(&dpm_list_mtx);
		if (error) {
			pm_dev_err(dev, state, " noirq", error);
			dpm_save_failed_dev(dev_name(dev));
			put_device(dev);
			break;
		}
		if (!list_empty(&dev->power.entry))
			list_move(&dev->power.entry, &dpm_noirq_list);
		put_device(dev);

		if (async_error)
			break;
	}
	mutex_unlock(&dpm_list_mtx);
	async_synchronize_full();
	if (!error)
		error = async_error;

	if (error) {
		suspend_stats.failed_suspend_noirq++;
		dpm_save_failed_step(SUSPEND_SUSPEND_NOIRQ);
	}
	dpm_show_time(starttime, state, error, "noirq");
	trace_suspend_resume(TPS("dpm_suspend_noirq"), state.event, false);
	return error;
}

/**
 * dpm_suspend_noirq - Execute "noirq suspend" callbacks for all devices.
 * @state: PM transition of the system being carried out.
 *
 * Prevent device drivers' interrupt handlers from being called and invoke
 * "noirq" suspend callbacks for all non-sysdev devices.
 */
int dpm_suspend_noirq(pm_message_t state)
{
	int ret;

	dpm_noirq_begin();
	ret = dpm_noirq_suspend_devices(state);
	if (ret)
		dpm_resume_noirq(resume_event(state));

	return ret;
}

/**
 * device_suspend_late - Execute a "late suspend" callback for given device.
 * @dev: Device to handle.
 * @state: PM transition of the system being carried out.
 * @async: If true, the device is being suspended asynchronously.
 *
 * Runtime PM is disabled for @dev while this function is being executed.
 */
static int __device_suspend_late(struct device *dev, pm_message_t state, bool async)
{
	pm_callback_t callback = NULL;
	const char *info = NULL;
	int error = 0;

	TRACE_DEVICE(dev);
	TRACE_SUSPEND(0);

	__pm_runtime_disable(dev, false);

	dpm_wait_for_subordinate(dev, async);

	if (async_error)
		goto Complete;

	if (pm_wakeup_pending()) {
		async_error = -EBUSY;
		goto Complete;
	}

	if (dev->power.syscore || dev->power.direct_complete)
		goto Complete;

	if (dev->pm_domain) {
		info = "late power domain ";
		callback = pm_late_early_op(&dev->pm_domain->ops, state);
	} else if (dev->type && dev->type->pm) {
		info = "late type ";
		callback = pm_late_early_op(dev->type->pm, state);
	} else if (dev->class && dev->class->pm) {
		info = "late class ";
		callback = pm_late_early_op(dev->class->pm, state);
	} else if (dev->bus && dev->bus->pm) {
		info = "late bus ";
		callback = pm_late_early_op(dev->bus->pm, state);
	}

	if (!callback && dev->driver && dev->driver->pm) {
		info = "late driver ";
		callback = pm_late_early_op(dev->driver->pm, state);
	}

	error = dpm_run_callback(callback, dev, state, info);
	if (!error)
		dev->power.is_late_suspended = true;
	else
		async_error = error;

Complete:
	TRACE_SUSPEND(error);
	complete_all(&dev->power.completion);
	return error;
}

static void async_suspend_late(void *data, async_cookie_t cookie)
{
	struct device *dev = (struct device *)data;
	int error;

	error = __device_suspend_late(dev, pm_transition, true);
	if (error) {
		dpm_save_failed_dev(dev_name(dev));
		pm_dev_err(dev, pm_transition, " async", error);
	}
	put_device(dev);
}

static int device_suspend_late(struct device *dev)
{
	reinit_completion(&dev->power.completion);

	if (is_async(dev)) {
		get_device(dev);
		async_schedule(async_suspend_late, dev);
		return 0;
	}

	return __device_suspend_late(dev, pm_transition, false);
}

/**
 * dpm_suspend_late - Execute "late suspend" callbacks for all devices.
 * @state: PM transition of the system being carried out.
 */
int dpm_suspend_late(pm_message_t state)
{
	ktime_t starttime = ktime_get();
	int error = 0;

	trace_suspend_resume(TPS("dpm_suspend_late"), state.event, true);
	mutex_lock(&dpm_list_mtx);
	pm_transition = state;
	async_error = 0;

	while (!list_empty(&dpm_suspended_list)) {
		struct device *dev = to_device(dpm_suspended_list.prev);

		get_device(dev);
		mutex_unlock(&dpm_list_mtx);

		error = device_suspend_late(dev);

		mutex_lock(&dpm_list_mtx);
		if (!list_empty(&dev->power.entry))
			list_move(&dev->power.entry, &dpm_late_early_list);

		if (error) {
			pm_dev_err(dev, state, " late", error);
			dpm_save_failed_dev(dev_name(dev));
			put_device(dev);
			break;
		}
		put_device(dev);

		if (async_error)
			break;
	}
	mutex_unlock(&dpm_list_mtx);
	async_synchronize_full();
	if (!error)
		error = async_error;
	if (error) {
		suspend_stats.failed_suspend_late++;
		dpm_save_failed_step(SUSPEND_SUSPEND_LATE);
		dpm_resume_early(resume_event(state));
	}
	dpm_show_time(starttime, state, error, "late");
	trace_suspend_resume(TPS("dpm_suspend_late"), state.event, false);
	return error;
}

/**
 * dpm_suspend_end - Execute "late" and "noirq" device suspend callbacks.
 * @state: PM transition of the system being carried out.
 */
int dpm_suspend_end(pm_message_t state)
{
	int error = dpm_suspend_late(state);
	if (error)
		return error;

	error = dpm_suspend_noirq(state);
	if (error) {
		dpm_resume_early(resume_event(state));
		return error;
	}

	return 0;
}
EXPORT_SYMBOL_GPL(dpm_suspend_end);

/**
 * legacy_suspend - Execute a legacy (bus or class) suspend callback for device.
 * @dev: Device to suspend.
 * @state: PM transition of the system being carried out.
 * @cb: Suspend callback to execute.
 * @info: string description of caller.
 */
static int legacy_suspend(struct device *dev, pm_message_t state,
			  int (*cb)(struct device *dev, pm_message_t state),
			  const char *info)
{
	int error;
	ktime_t calltime;

	calltime = initcall_debug_start(dev);

	trace_device_pm_callback_start(dev, info, state.event);
	error = cb(dev, state);
	trace_device_pm_callback_end(dev, error);
	suspend_report_result(cb, error);

	initcall_debug_report(dev, calltime, error, state, info);

	return error;
}

static void dpm_clear_suppliers_direct_complete(struct device *dev)
{
	struct device_link *link;
	int idx;

	idx = device_links_read_lock();

	list_for_each_entry_rcu(link, &dev->links.suppliers, c_node) {
		spin_lock_irq(&link->supplier->power.lock);
		link->supplier->power.direct_complete = false;
		spin_unlock_irq(&link->supplier->power.lock);
	}

	device_links_read_unlock(idx);
}

/**
 * device_suspend - Execute "suspend" callbacks for given device.
 * @dev: Device to handle.
 * @state: PM transition of the system being carried out.
 * @async: If true, the device is being suspended asynchronously.
 */
static int __device_suspend(struct device *dev, pm_message_t state, bool async)
{
	pm_callback_t callback = NULL;
	const char *info = NULL;
	int error = 0;
	DECLARE_DPM_WATCHDOG_ON_STACK(wd);

	TRACE_DEVICE(dev);
	TRACE_SUSPEND(0);

	dpm_wait_for_subordinate(dev, async);

	if (async_error)
		goto Complete;

	/*
	 * If a device configured to wake up the system from sleep states
	 * has been suspended at run time and there's a resume request pending
	 * for it, this is equivalent to the device signaling wakeup, so the
	 * system suspend operation should be aborted.
	 */
	if (pm_runtime_barrier(dev) && device_may_wakeup(dev))
		pm_wakeup_event(dev, 0);

	if (pm_wakeup_pending()) {
		async_error = -EBUSY;
		goto Complete;
	}

	if (dev->power.syscore)
		goto Complete;

	if (dev->power.direct_complete) {
		if (pm_runtime_status_suspended(dev)) {
			pm_runtime_disable(dev);
			if (pm_runtime_status_suspended(dev))
				goto Complete;

			pm_runtime_enable(dev);
		}
		dev->power.direct_complete = false;
	}

	dpm_watchdog_set(&wd, dev);
	device_lock(dev);

	if (dev->pm_domain) {
		info = "power domain ";
		callback = pm_op(&dev->pm_domain->ops, state);
		goto Run;
	}

	if (dev->type && dev->type->pm) {
		info = "type ";
		callback = pm_op(dev->type->pm, state);
		goto Run;
	}

	if (dev->class) {
		if (dev->class->pm) {
			info = "class ";
			callback = pm_op(dev->class->pm, state);
			goto Run;
		} else if (dev->class->suspend) {
			pm_dev_dbg(dev, state, "legacy class ");
			error = legacy_suspend(dev, state, dev->class->suspend,
						"legacy class ");
			goto End;
		}
	}

	if (dev->bus) {
		if (dev->bus->pm) {
			info = "bus ";
			callback = pm_op(dev->bus->pm, state);
		} else if (dev->bus->suspend) {
			pm_dev_dbg(dev, state, "legacy bus ");
			error = legacy_suspend(dev, state, dev->bus->suspend,
						"legacy bus ");
			goto End;
		}
	}

 Run:
	if (!callback && dev->driver && dev->driver->pm) {
		info = "driver ";
		callback = pm_op(dev->driver->pm, state);
	}

	error = dpm_run_callback(callback, dev, state, info);

 End:
	if (!error) {
		struct device *parent = dev->parent;

		dev->power.is_suspended = true;
		if (parent) {
			spin_lock_irq(&parent->power.lock);

			dev->parent->power.direct_complete = false;
			if (dev->power.wakeup_path
			    && !dev->parent->power.ignore_children)
				dev->parent->power.wakeup_path = true;

			spin_unlock_irq(&parent->power.lock);
		}
		dpm_clear_suppliers_direct_complete(dev);
	}

	device_unlock(dev);
	dpm_watchdog_clear(&wd);

 Complete:
	if (error)
		async_error = error;

	complete_all(&dev->power.completion);
	TRACE_SUSPEND(error);
	return error;
}

static void async_suspend(void *data, async_cookie_t cookie)
{
	struct device *dev = (struct device *)data;
	int error;

	error = __device_suspend(dev, pm_transition, true);
	if (error) {
		dpm_save_failed_dev(dev_name(dev));
		pm_dev_err(dev, pm_transition, " async", error);
	}

	put_device(dev);
}

static int device_suspend(struct device *dev)
{
	reinit_completion(&dev->power.completion);

	if (is_async(dev)) {
		get_device(dev);
		async_schedule(async_suspend, dev);
		return 0;
	}

	return __device_suspend(dev, pm_transition, false);
}

/**
 * dpm_suspend - Execute "suspend" callbacks for all non-sysdev devices.
 * @state: PM transition of the system being carried out.
 */
int dpm_suspend(pm_message_t state)
{
	ktime_t starttime = ktime_get();
	int error = 0;

	trace_suspend_resume(TPS("dpm_suspend"), state.event, true);
	might_sleep();

	cpufreq_suspend();

	mutex_lock(&dpm_list_mtx);
	pm_transition = state;
	async_error = 0;
	while (!list_empty(&dpm_prepared_list)) {
		struct device *dev = to_device(dpm_prepared_list.prev);

		get_device(dev);
		mutex_unlock(&dpm_list_mtx);

		error = device_suspend(dev);

		mutex_lock(&dpm_list_mtx);
		if (error) {
			pm_dev_err(dev, state, "", error);
			dpm_save_failed_dev(dev_name(dev));
			put_device(dev);
			break;
		}
		if (!list_empty(&dev->power.entry))
			list_move(&dev->power.entry, &dpm_suspended_list);
		put_device(dev);
		if (async_error)
			break;
	}
	mutex_unlock(&dpm_list_mtx);
	async_synchronize_full();
	if (!error)
		error = async_error;
	if (error) {
		suspend_stats.failed_suspend++;
		dpm_save_failed_step(SUSPEND_SUSPEND);
	}
	dpm_show_time(starttime, state, error, NULL);
	trace_suspend_resume(TPS("dpm_suspend"), state.event, false);
	return error;
}

/**
 * device_prepare - Prepare a device for system power transition.
 * @dev: Device to handle.
 * @state: PM transition of the system being carried out.
 *
 * Execute the ->prepare() callback(s) for given device.  No new children of the
 * device may be registered after this function has returned.
 */
static int device_prepare(struct device *dev, pm_message_t state)
{
	int (*callback)(struct device *) = NULL;
	int ret = 0;

	if (dev->power.syscore)
		return 0;

	/*
	 * If a device's parent goes into runtime suspend at the wrong time,
	 * it won't be possible to resume the device.  To prevent this we
	 * block runtime suspend here, during the prepare phase, and allow
	 * it again during the complete phase.
	 */
	pm_runtime_get_noresume(dev);

	device_lock(dev);

	dev->power.wakeup_path = device_may_wakeup(dev);

	if (dev->power.no_pm_callbacks) {
		ret = 1;	/* Let device go direct_complete */
		goto unlock;
	}

	if (dev->pm_domain)
		callback = dev->pm_domain->ops.prepare;
	else if (dev->type && dev->type->pm)
		callback = dev->type->pm->prepare;
	else if (dev->class && dev->class->pm)
		callback = dev->class->pm->prepare;
	else if (dev->bus && dev->bus->pm)
		callback = dev->bus->pm->prepare;

	if (!callback && dev->driver && dev->driver->pm)
		callback = dev->driver->pm->prepare;

	if (callback)
		ret = callback(dev);

unlock:
	device_unlock(dev);

	if (ret < 0) {
		suspend_report_result(callback, ret);
		pm_runtime_put(dev);
		return ret;
	}
	/*
	 * A positive return value from ->prepare() means "this device appears
	 * to be runtime-suspended and its state is fine, so if it really is
	 * runtime-suspended, you can leave it in that state provided that you
	 * will do the same thing with all of its descendants".  This only
	 * applies to suspend transitions, however.
	 */
	spin_lock_irq(&dev->power.lock);
	dev->power.direct_complete = ret > 0 && state.event == PM_EVENT_SUSPEND;
	spin_unlock_irq(&dev->power.lock);
	return 0;
}

/**
 * dpm_prepare - Prepare all non-sysdev devices for a system PM transition.
 * @state: PM transition of the system being carried out.
 *
 * Execute the ->prepare() callback(s) for all devices.
 */
int dpm_prepare(pm_message_t state)
{
	int error = 0;

	trace_suspend_resume(TPS("dpm_prepare"), state.event, true);
	might_sleep();

	/*
	 * Give a chance for the known devices to complete their probes, before
	 * disable probing of devices. This sync point is important at least
	 * at boot time + hibernation restore.
	 */
	wait_for_device_probe();
	/*
	 * It is unsafe if probing of devices will happen during suspend or
	 * hibernation and system behavior will be unpredictable in this case.
	 * So, let's prohibit device's probing here and defer their probes
	 * instead. The normal behavior will be restored in dpm_complete().
	 */
	device_block_probing();

	mutex_lock(&dpm_list_mtx);
	while (!list_empty(&dpm_list)) {
		struct device *dev = to_device(dpm_list.next);

		get_device(dev);
		mutex_unlock(&dpm_list_mtx);

		trace_device_pm_callback_start(dev, "", state.event);
		error = device_prepare(dev, state);
		trace_device_pm_callback_end(dev, error);

		mutex_lock(&dpm_list_mtx);
		if (error) {
			if (error == -EAGAIN) {
				put_device(dev);
				error = 0;
				continue;
			}
			printk(KERN_INFO "PM: Device %s not prepared "
				"for power transition: code %d\n",
				dev_name(dev), error);
			put_device(dev);
			break;
		}
		dev->power.is_prepared = true;
		if (!list_empty(&dev->power.entry))
			list_move_tail(&dev->power.entry, &dpm_prepared_list);
		put_device(dev);
	}
	mutex_unlock(&dpm_list_mtx);
	trace_suspend_resume(TPS("dpm_prepare"), state.event, false);
	return error;
}

/**
 * dpm_suspend_start - Prepare devices for PM transition and suspend them.
 * @state: PM transition of the system being carried out.
 *
 * Prepare all non-sysdev devices for system PM transition and execute "suspend"
 * callbacks for them.
 */
int dpm_suspend_start(pm_message_t state)
{
	int error;

	error = dpm_prepare(state);
	if (error) {
		suspend_stats.failed_prepare++;
		dpm_save_failed_step(SUSPEND_PREPARE);
	} else
		error = dpm_suspend(state);
	return error;
}
EXPORT_SYMBOL_GPL(dpm_suspend_start);

void __suspend_report_result(const char *function, void *fn, int ret)
{
	if (ret)
		printk(KERN_ERR "%s(): %pF returns %d\n", function, fn, ret);
}
EXPORT_SYMBOL_GPL(__suspend_report_result);

/**
 * device_pm_wait_for_dev - Wait for suspend/resume of a device to complete.
 * @dev: Device to wait for.
 * @subordinate: Device that needs to wait for @dev.
 */
int device_pm_wait_for_dev(struct device *subordinate, struct device *dev)
{
	dpm_wait(dev, subordinate->power.async_suspend);
	return async_error;
}
EXPORT_SYMBOL_GPL(device_pm_wait_for_dev);

/**
 * dpm_for_each_dev - device iterator.
 * @data: data for the callback.
 * @fn: function to be called for each device.
 *
 * Iterate over devices in dpm_list, and call @fn for each device,
 * passing it @data.
 */
void dpm_for_each_dev(void *data, void (*fn)(struct device *, void *))
{
	struct device *dev;

	if (!fn)
		return;

	device_pm_lock();
	list_for_each_entry(dev, &dpm_list, power.entry)
		fn(dev, data);
	device_pm_unlock();
}
EXPORT_SYMBOL_GPL(dpm_for_each_dev);

static bool pm_ops_is_empty(const struct dev_pm_ops *ops)
{
	if (!ops)
		return true;

	return !ops->prepare &&
	       !ops->suspend &&
	       !ops->suspend_late &&
	       !ops->suspend_noirq &&
	       !ops->resume_noirq &&
	       !ops->resume_early &&
	       !ops->resume &&
	       !ops->complete;
}

void device_pm_check_callbacks(struct device *dev)
{
	spin_lock_irq(&dev->power.lock);
	dev->power.no_pm_callbacks =
		(!dev->bus || (pm_ops_is_empty(dev->bus->pm) &&
		 !dev->bus->suspend && !dev->bus->resume)) &&
		(!dev->class || (pm_ops_is_empty(dev->class->pm) &&
		 !dev->class->suspend && !dev->class->resume)) &&
		(!dev->type || pm_ops_is_empty(dev->type->pm)) &&
		(!dev->pm_domain || pm_ops_is_empty(&dev->pm_domain->ops)) &&
		(!dev->driver || (pm_ops_is_empty(dev->driver->pm) &&
		 !dev->driver->suspend && !dev->driver->resume));
	spin_unlock_irq(&dev->power.lock);
}<|MERGE_RESOLUTION|>--- conflicted
+++ resolved
@@ -418,12 +418,7 @@
 		dev_name(dev), pm_verb(state.event), info, error);
 }
 
-<<<<<<< HEAD
-#ifdef CONFIG_PM_DEBUG
-static void dpm_show_time(ktime_t starttime, pm_message_t state,
-=======
 static void dpm_show_time(ktime_t starttime, pm_message_t state, int error,
->>>>>>> bb176f67
 			  const char *info)
 {
 	ktime_t calltime;
@@ -442,10 +437,6 @@
 		  error ? "aborted" : "complete",
 		  usecs / USEC_PER_MSEC, usecs % USEC_PER_MSEC);
 }
-#else
-static inline void dpm_show_time(ktime_t starttime, pm_message_t state,
-				 const char *info) {}
-#endif /* CONFIG_PM_DEBUG */
 
 static int dpm_run_callback(pm_callback_t cb, struct device *dev,
 			    pm_message_t state, const char *info)
@@ -1113,6 +1104,11 @@
 
 	if (async_error)
 		goto Complete;
+
+	if (pm_wakeup_pending()) {
+		async_error = -EBUSY;
+		goto Complete;
+	}
 
 	if (dev->power.syscore || dev->power.direct_complete)
 		goto Complete;
