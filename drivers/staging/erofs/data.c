--- conflicted
+++ resolved
@@ -17,25 +17,17 @@
 
 static inline void read_endio(struct bio *bio)
 {
-<<<<<<< HEAD
 	struct super_block *const sb = bio->bi_private;
-	int i;
-=======
->>>>>>> b8753433
 	struct bio_vec *bvec;
 	blk_status_t err = bio->bi_status;
 	struct bvec_iter_all iter_all;
 
-<<<<<<< HEAD
 	if (time_to_inject(EROFS_SB(sb), FAULT_READ_IO)) {
 		erofs_show_injection_info(FAULT_READ_IO);
 		err = BLK_STS_IOERR;
 	}
 
-	bio_for_each_segment_all(bvec, bio, i, iter_all) {
-=======
 	bio_for_each_segment_all(bvec, bio, iter_all) {
->>>>>>> b8753433
 		struct page *page = bvec->bv_page;
 
 		/* page is already locked */
