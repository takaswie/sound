// SPDX-License-Identifier: GPL-2.0-only
/*
 * Framework for buffer objects that can be shared across devices/subsystems.
 *
 * Copyright(C) 2011 Linaro Limited. All rights reserved.
 * Author: Sumit Semwal <sumit.semwal@ti.com>
 *
 * Many thanks to linaro-mm-sig list, and specially
 * Arnd Bergmann <arnd@arndb.de>, Rob Clark <rob@ti.com> and
 * Daniel Vetter <daniel@ffwll.ch> for their support in creation and
 * refining of this idea.
 */

#include <linux/fs.h>
#include <linux/slab.h>
#include <linux/dma-buf.h>
#include <linux/dma-fence.h>
#include <linux/anon_inodes.h>
#include <linux/export.h>
#include <linux/debugfs.h>
#include <linux/module.h>
#include <linux/seq_file.h>
#include <linux/poll.h>
#include <linux/dma-resv.h>
#include <linux/mm.h>
#include <linux/mount.h>
#include <linux/pseudo_fs.h>

#include <uapi/linux/dma-buf.h>
#include <uapi/linux/magic.h>

#include "dma-buf-sysfs-stats.h"

static inline int is_dma_buf_file(struct file *);

struct dma_buf_list {
	struct list_head head;
	struct mutex lock;
};

static struct dma_buf_list db_list;

static char *dmabuffs_dname(struct dentry *dentry, char *buffer, int buflen)
{
	struct dma_buf *dmabuf;
	char name[DMA_BUF_NAME_LEN];
	size_t ret = 0;

	dmabuf = dentry->d_fsdata;
	spin_lock(&dmabuf->name_lock);
	if (dmabuf->name)
		ret = strlcpy(name, dmabuf->name, DMA_BUF_NAME_LEN);
	spin_unlock(&dmabuf->name_lock);

	return dynamic_dname(dentry, buffer, buflen, "/%s:%s",
			     dentry->d_name.name, ret > 0 ? name : "");
}

static void dma_buf_release(struct dentry *dentry)
{
	struct dma_buf *dmabuf;

	dmabuf = dentry->d_fsdata;
	if (unlikely(!dmabuf))
		return;

	BUG_ON(dmabuf->vmapping_counter);

	/*
	 * If you hit this BUG() it could mean:
	 * * There's a file reference imbalance in dma_buf_poll / dma_buf_poll_cb or somewhere else
	 * * dmabuf->cb_in/out.active are non-0 despite no pending fence callback
	 */
	BUG_ON(dmabuf->cb_in.active || dmabuf->cb_out.active);

	dma_buf_stats_teardown(dmabuf);
	dmabuf->ops->release(dmabuf);

	if (dmabuf->resv == (struct dma_resv *)&dmabuf[1])
		dma_resv_fini(dmabuf->resv);

	WARN_ON(!list_empty(&dmabuf->attachments));
	module_put(dmabuf->owner);
	kfree(dmabuf->name);
	kfree(dmabuf);
}

static int dma_buf_file_release(struct inode *inode, struct file *file)
{
	struct dma_buf *dmabuf;

	if (!is_dma_buf_file(file))
		return -EINVAL;

	dmabuf = file->private_data;

	mutex_lock(&db_list.lock);
	list_del(&dmabuf->list_node);
	mutex_unlock(&db_list.lock);

	return 0;
}

static const struct dentry_operations dma_buf_dentry_ops = {
	.d_dname = dmabuffs_dname,
	.d_release = dma_buf_release,
};

static struct vfsmount *dma_buf_mnt;

static int dma_buf_fs_init_context(struct fs_context *fc)
{
	struct pseudo_fs_context *ctx;

	ctx = init_pseudo(fc, DMA_BUF_MAGIC);
	if (!ctx)
		return -ENOMEM;
	ctx->dops = &dma_buf_dentry_ops;
	return 0;
}

static struct file_system_type dma_buf_fs_type = {
	.name = "dmabuf",
	.init_fs_context = dma_buf_fs_init_context,
	.kill_sb = kill_anon_super,
};

static int dma_buf_mmap_internal(struct file *file, struct vm_area_struct *vma)
{
	struct dma_buf *dmabuf;

	if (!is_dma_buf_file(file))
		return -EINVAL;

	dmabuf = file->private_data;

	/* check if buffer supports mmap */
	if (!dmabuf->ops->mmap)
		return -EINVAL;

	/* check for overflowing the buffer's size */
	if (vma->vm_pgoff + vma_pages(vma) >
	    dmabuf->size >> PAGE_SHIFT)
		return -EINVAL;

	return dmabuf->ops->mmap(dmabuf, vma);
}

static loff_t dma_buf_llseek(struct file *file, loff_t offset, int whence)
{
	struct dma_buf *dmabuf;
	loff_t base;

	if (!is_dma_buf_file(file))
		return -EBADF;

	dmabuf = file->private_data;

	/* only support discovering the end of the buffer,
	   but also allow SEEK_SET to maintain the idiomatic
	   SEEK_END(0), SEEK_CUR(0) pattern */
	if (whence == SEEK_END)
		base = dmabuf->size;
	else if (whence == SEEK_SET)
		base = 0;
	else
		return -EINVAL;

	if (offset != 0)
		return -EINVAL;

	return base + offset;
}

/**
 * DOC: implicit fence polling
 *
 * To support cross-device and cross-driver synchronization of buffer access
 * implicit fences (represented internally in the kernel with &struct dma_fence)
 * can be attached to a &dma_buf. The glue for that and a few related things are
 * provided in the &dma_resv structure.
 *
 * Userspace can query the state of these implicitly tracked fences using poll()
 * and related system calls:
 *
 * - Checking for EPOLLIN, i.e. read access, can be use to query the state of the
 *   most recent write or exclusive fence.
 *
 * - Checking for EPOLLOUT, i.e. write access, can be used to query the state of
 *   all attached fences, shared and exclusive ones.
 *
 * Note that this only signals the completion of the respective fences, i.e. the
 * DMA transfers are complete. Cache flushing and any other necessary
 * preparations before CPU access can begin still need to happen.
 */

static void dma_buf_poll_cb(struct dma_fence *fence, struct dma_fence_cb *cb)
{
	struct dma_buf_poll_cb_t *dcb = (struct dma_buf_poll_cb_t *)cb;
	struct dma_buf *dmabuf = container_of(dcb->poll, struct dma_buf, poll);
	unsigned long flags;

	spin_lock_irqsave(&dcb->poll->lock, flags);
	wake_up_locked_poll(dcb->poll, dcb->active);
	dcb->active = 0;
	spin_unlock_irqrestore(&dcb->poll->lock, flags);
	dma_fence_put(fence);
	/* Paired with get_file in dma_buf_poll */
	fput(dmabuf->file);
}

static bool dma_buf_poll_add_cb(struct dma_resv *resv, bool write,
				struct dma_buf_poll_cb_t *dcb)
{
	struct dma_resv_iter cursor;
	struct dma_fence *fence;
	int r;

	dma_resv_for_each_fence(&cursor, resv, write, fence) {
		dma_fence_get(fence);
		r = dma_fence_add_callback(fence, &dcb->cb, dma_buf_poll_cb);
		if (!r)
			return true;
		dma_fence_put(fence);
	}

	return false;
}

static __poll_t dma_buf_poll(struct file *file, poll_table *poll)
{
	struct dma_buf *dmabuf;
	struct dma_resv *resv;
	__poll_t events;

	dmabuf = file->private_data;
	if (!dmabuf || !dmabuf->resv)
		return EPOLLERR;

	resv = dmabuf->resv;

	poll_wait(file, &dmabuf->poll, poll);

	events = poll_requested_events(poll) & (EPOLLIN | EPOLLOUT);
	if (!events)
		return 0;

	dma_resv_lock(resv, NULL);

	if (events & EPOLLOUT) {
		struct dma_buf_poll_cb_t *dcb = &dmabuf->cb_out;

		/* Check that callback isn't busy */
		spin_lock_irq(&dmabuf->poll.lock);
		if (dcb->active)
			events &= ~EPOLLOUT;
		else
			dcb->active = EPOLLOUT;
		spin_unlock_irq(&dmabuf->poll.lock);

		if (events & EPOLLOUT) {
			/* Paired with fput in dma_buf_poll_cb */
			get_file(dmabuf->file);

			if (!dma_buf_poll_add_cb(resv, true, dcb))
				/* No callback queued, wake up any other waiters */
				dma_buf_poll_cb(NULL, &dcb->cb);
			else
				events &= ~EPOLLOUT;
		}
	}

	if (events & EPOLLIN) {
		struct dma_buf_poll_cb_t *dcb = &dmabuf->cb_in;

		/* Check that callback isn't busy */
		spin_lock_irq(&dmabuf->poll.lock);
		if (dcb->active)
			events &= ~EPOLLIN;
		else
			dcb->active = EPOLLIN;
		spin_unlock_irq(&dmabuf->poll.lock);

		if (events & EPOLLIN) {
			/* Paired with fput in dma_buf_poll_cb */
			get_file(dmabuf->file);

			if (!dma_buf_poll_add_cb(resv, false, dcb))
				/* No callback queued, wake up any other waiters */
				dma_buf_poll_cb(NULL, &dcb->cb);
			else
				events &= ~EPOLLIN;
		}
	}

	dma_resv_unlock(resv);
	return events;
}

/**
 * dma_buf_set_name - Set a name to a specific dma_buf to track the usage.
 * It could support changing the name of the dma-buf if the same
 * piece of memory is used for multiple purpose between different devices.
 *
 * @dmabuf: [in]     dmabuf buffer that will be renamed.
 * @buf:    [in]     A piece of userspace memory that contains the name of
 *                   the dma-buf.
 *
 * Returns 0 on success. If the dma-buf buffer is already attached to
 * devices, return -EBUSY.
 *
 */
static long dma_buf_set_name(struct dma_buf *dmabuf, const char __user *buf)
{
	char *name = strndup_user(buf, DMA_BUF_NAME_LEN);

	if (IS_ERR(name))
		return PTR_ERR(name);

	spin_lock(&dmabuf->name_lock);
	kfree(dmabuf->name);
	dmabuf->name = name;
	spin_unlock(&dmabuf->name_lock);

	return 0;
}

static long dma_buf_ioctl(struct file *file,
			  unsigned int cmd, unsigned long arg)
{
	struct dma_buf *dmabuf;
	struct dma_buf_sync sync;
	enum dma_data_direction direction;
	int ret;

	dmabuf = file->private_data;

	switch (cmd) {
	case DMA_BUF_IOCTL_SYNC:
		if (copy_from_user(&sync, (void __user *) arg, sizeof(sync)))
			return -EFAULT;

		if (sync.flags & ~DMA_BUF_SYNC_VALID_FLAGS_MASK)
			return -EINVAL;

		switch (sync.flags & DMA_BUF_SYNC_RW) {
		case DMA_BUF_SYNC_READ:
			direction = DMA_FROM_DEVICE;
			break;
		case DMA_BUF_SYNC_WRITE:
			direction = DMA_TO_DEVICE;
			break;
		case DMA_BUF_SYNC_RW:
			direction = DMA_BIDIRECTIONAL;
			break;
		default:
			return -EINVAL;
		}

		if (sync.flags & DMA_BUF_SYNC_END)
			ret = dma_buf_end_cpu_access(dmabuf, direction);
		else
			ret = dma_buf_begin_cpu_access(dmabuf, direction);

		return ret;

	case DMA_BUF_SET_NAME_A:
	case DMA_BUF_SET_NAME_B:
		return dma_buf_set_name(dmabuf, (const char __user *)arg);

	default:
		return -ENOTTY;
	}
}

static void dma_buf_show_fdinfo(struct seq_file *m, struct file *file)
{
	struct dma_buf *dmabuf = file->private_data;

	seq_printf(m, "size:\t%zu\n", dmabuf->size);
	/* Don't count the temporary reference taken inside procfs seq_show */
	seq_printf(m, "count:\t%ld\n", file_count(dmabuf->file) - 1);
	seq_printf(m, "exp_name:\t%s\n", dmabuf->exp_name);
	spin_lock(&dmabuf->name_lock);
	if (dmabuf->name)
		seq_printf(m, "name:\t%s\n", dmabuf->name);
	spin_unlock(&dmabuf->name_lock);
}

static const struct file_operations dma_buf_fops = {
	.release	= dma_buf_file_release,
	.mmap		= dma_buf_mmap_internal,
	.llseek		= dma_buf_llseek,
	.poll		= dma_buf_poll,
	.unlocked_ioctl	= dma_buf_ioctl,
	.compat_ioctl	= compat_ptr_ioctl,
	.show_fdinfo	= dma_buf_show_fdinfo,
};

/*
 * is_dma_buf_file - Check if struct file* is associated with dma_buf
 */
static inline int is_dma_buf_file(struct file *file)
{
	return file->f_op == &dma_buf_fops;
}

static struct file *dma_buf_getfile(struct dma_buf *dmabuf, int flags)
{
	struct file *file;
	struct inode *inode = alloc_anon_inode(dma_buf_mnt->mnt_sb);

	if (IS_ERR(inode))
		return ERR_CAST(inode);

	inode->i_size = dmabuf->size;
	inode_set_bytes(inode, dmabuf->size);

	file = alloc_file_pseudo(inode, dma_buf_mnt, "dmabuf",
				 flags, &dma_buf_fops);
	if (IS_ERR(file))
		goto err_alloc_file;
	file->f_flags = flags & (O_ACCMODE | O_NONBLOCK);
	file->private_data = dmabuf;
	file->f_path.dentry->d_fsdata = dmabuf;

	return file;

err_alloc_file:
	iput(inode);
	return file;
}

/**
 * DOC: dma buf device access
 *
 * For device DMA access to a shared DMA buffer the usual sequence of operations
 * is fairly simple:
 *
 * 1. The exporter defines his exporter instance using
 *    DEFINE_DMA_BUF_EXPORT_INFO() and calls dma_buf_export() to wrap a private
 *    buffer object into a &dma_buf. It then exports that &dma_buf to userspace
 *    as a file descriptor by calling dma_buf_fd().
 *
 * 2. Userspace passes this file-descriptors to all drivers it wants this buffer
 *    to share with: First the filedescriptor is converted to a &dma_buf using
 *    dma_buf_get(). Then the buffer is attached to the device using
 *    dma_buf_attach().
 *
 *    Up to this stage the exporter is still free to migrate or reallocate the
 *    backing storage.
 *
 * 3. Once the buffer is attached to all devices userspace can initiate DMA
 *    access to the shared buffer. In the kernel this is done by calling
 *    dma_buf_map_attachment() and dma_buf_unmap_attachment().
 *
 * 4. Once a driver is done with a shared buffer it needs to call
 *    dma_buf_detach() (after cleaning up any mappings) and then release the
 *    reference acquired with dma_buf_get() by calling dma_buf_put().
 *
 * For the detailed semantics exporters are expected to implement see
 * &dma_buf_ops.
 */

/**
 * dma_buf_export - Creates a new dma_buf, and associates an anon file
 * with this buffer, so it can be exported.
 * Also connect the allocator specific data and ops to the buffer.
 * Additionally, provide a name string for exporter; useful in debugging.
 *
 * @exp_info:	[in]	holds all the export related information provided
 *			by the exporter. see &struct dma_buf_export_info
 *			for further details.
 *
 * Returns, on success, a newly created struct dma_buf object, which wraps the
 * supplied private data and operations for struct dma_buf_ops. On either
 * missing ops, or error in allocating struct dma_buf, will return negative
 * error.
 *
 * For most cases the easiest way to create @exp_info is through the
 * %DEFINE_DMA_BUF_EXPORT_INFO macro.
 */
struct dma_buf *dma_buf_export(const struct dma_buf_export_info *exp_info)
{
	struct dma_buf *dmabuf;
	struct dma_resv *resv = exp_info->resv;
	struct file *file;
	size_t alloc_size = sizeof(struct dma_buf);
	int ret;

	if (!exp_info->resv)
		alloc_size += sizeof(struct dma_resv);
	else
		/* prevent &dma_buf[1] == dma_buf->resv */
		alloc_size += 1;

	if (WARN_ON(!exp_info->priv
			  || !exp_info->ops
			  || !exp_info->ops->map_dma_buf
			  || !exp_info->ops->unmap_dma_buf
			  || !exp_info->ops->release)) {
		return ERR_PTR(-EINVAL);
	}

	if (WARN_ON(exp_info->ops->cache_sgt_mapping &&
		    (exp_info->ops->pin || exp_info->ops->unpin)))
		return ERR_PTR(-EINVAL);

	if (WARN_ON(!exp_info->ops->pin != !exp_info->ops->unpin))
		return ERR_PTR(-EINVAL);

	if (!try_module_get(exp_info->owner))
		return ERR_PTR(-ENOENT);

	dmabuf = kzalloc(alloc_size, GFP_KERNEL);
	if (!dmabuf) {
		ret = -ENOMEM;
		goto err_module;
	}

	dmabuf->priv = exp_info->priv;
	dmabuf->ops = exp_info->ops;
	dmabuf->size = exp_info->size;
	dmabuf->exp_name = exp_info->exp_name;
	dmabuf->owner = exp_info->owner;
	spin_lock_init(&dmabuf->name_lock);
	init_waitqueue_head(&dmabuf->poll);
	dmabuf->cb_in.poll = dmabuf->cb_out.poll = &dmabuf->poll;
	dmabuf->cb_in.active = dmabuf->cb_out.active = 0;

	if (!resv) {
		resv = (struct dma_resv *)&dmabuf[1];
		dma_resv_init(resv);
	}
	dmabuf->resv = resv;

	file = dma_buf_getfile(dmabuf, exp_info->flags);
	if (IS_ERR(file)) {
		ret = PTR_ERR(file);
		goto err_dmabuf;
	}

	file->f_mode |= FMODE_LSEEK;
	dmabuf->file = file;

	ret = dma_buf_stats_setup(dmabuf);
	if (ret)
		goto err_sysfs;

	mutex_init(&dmabuf->lock);
	INIT_LIST_HEAD(&dmabuf->attachments);

	mutex_lock(&db_list.lock);
	list_add(&dmabuf->list_node, &db_list.head);
	mutex_unlock(&db_list.lock);

	return dmabuf;

err_sysfs:
	/*
	 * Set file->f_path.dentry->d_fsdata to NULL so that when
	 * dma_buf_release() gets invoked by dentry_ops, it exits
	 * early before calling the release() dma_buf op.
	 */
	file->f_path.dentry->d_fsdata = NULL;
	fput(file);
err_dmabuf:
	kfree(dmabuf);
err_module:
	module_put(exp_info->owner);
	return ERR_PTR(ret);
}
EXPORT_SYMBOL_NS_GPL(dma_buf_export, DMA_BUF);

/**
 * dma_buf_fd - returns a file descriptor for the given struct dma_buf
 * @dmabuf:	[in]	pointer to dma_buf for which fd is required.
 * @flags:      [in]    flags to give to fd
 *
 * On success, returns an associated 'fd'. Else, returns error.
 */
int dma_buf_fd(struct dma_buf *dmabuf, int flags)
{
	int fd;

	if (!dmabuf || !dmabuf->file)
		return -EINVAL;

	fd = get_unused_fd_flags(flags);
	if (fd < 0)
		return fd;

	fd_install(fd, dmabuf->file);

	return fd;
}
EXPORT_SYMBOL_NS_GPL(dma_buf_fd, DMA_BUF);

/**
 * dma_buf_get - returns the struct dma_buf related to an fd
 * @fd:	[in]	fd associated with the struct dma_buf to be returned
 *
 * On success, returns the struct dma_buf associated with an fd; uses
 * file's refcounting done by fget to increase refcount. returns ERR_PTR
 * otherwise.
 */
struct dma_buf *dma_buf_get(int fd)
{
	struct file *file;

	file = fget(fd);

	if (!file)
		return ERR_PTR(-EBADF);

	if (!is_dma_buf_file(file)) {
		fput(file);
		return ERR_PTR(-EINVAL);
	}

	return file->private_data;
}
EXPORT_SYMBOL_NS_GPL(dma_buf_get, DMA_BUF);

/**
 * dma_buf_put - decreases refcount of the buffer
 * @dmabuf:	[in]	buffer to reduce refcount of
 *
 * Uses file's refcounting done implicitly by fput().
 *
 * If, as a result of this call, the refcount becomes 0, the 'release' file
 * operation related to this fd is called. It calls &dma_buf_ops.release vfunc
 * in turn, and frees the memory allocated for dmabuf when exported.
 */
void dma_buf_put(struct dma_buf *dmabuf)
{
	if (WARN_ON(!dmabuf || !dmabuf->file))
		return;

	fput(dmabuf->file);
}
EXPORT_SYMBOL_NS_GPL(dma_buf_put, DMA_BUF);

static void mangle_sg_table(struct sg_table *sg_table)
{
#ifdef CONFIG_DMABUF_DEBUG
	int i;
	struct scatterlist *sg;

	/* To catch abuse of the underlying struct page by importers mix
	 * up the bits, but take care to preserve the low SG_ bits to
	 * not corrupt the sgt. The mixing is undone in __unmap_dma_buf
	 * before passing the sgt back to the exporter. */
	for_each_sgtable_sg(sg_table, sg, i)
		sg->page_link ^= ~0xffUL;
#endif

}
static struct sg_table * __map_dma_buf(struct dma_buf_attachment *attach,
				       enum dma_data_direction direction)
{
	struct sg_table *sg_table;

	sg_table = attach->dmabuf->ops->map_dma_buf(attach, direction);

	if (!IS_ERR_OR_NULL(sg_table))
		mangle_sg_table(sg_table);

	return sg_table;
}

/**
 * dma_buf_dynamic_attach - Add the device to dma_buf's attachments list
 * @dmabuf:		[in]	buffer to attach device to.
 * @dev:		[in]	device to be attached.
 * @importer_ops:	[in]	importer operations for the attachment
 * @importer_priv:	[in]	importer private pointer for the attachment
 *
 * Returns struct dma_buf_attachment pointer for this attachment. Attachments
 * must be cleaned up by calling dma_buf_detach().
 *
 * Optionally this calls &dma_buf_ops.attach to allow device-specific attach
 * functionality.
 *
 * Returns:
 *
 * A pointer to newly created &dma_buf_attachment on success, or a negative
 * error code wrapped into a pointer on failure.
 *
 * Note that this can fail if the backing storage of @dmabuf is in a place not
 * accessible to @dev, and cannot be moved to a more suitable place. This is
 * indicated with the error code -EBUSY.
 */
struct dma_buf_attachment *
dma_buf_dynamic_attach(struct dma_buf *dmabuf, struct device *dev,
		       const struct dma_buf_attach_ops *importer_ops,
		       void *importer_priv)
{
	struct dma_buf_attachment *attach;
	int ret;

	if (WARN_ON(!dmabuf || !dev))
		return ERR_PTR(-EINVAL);

	if (WARN_ON(importer_ops && !importer_ops->move_notify))
		return ERR_PTR(-EINVAL);

	attach = kzalloc(sizeof(*attach), GFP_KERNEL);
	if (!attach)
		return ERR_PTR(-ENOMEM);

	attach->dev = dev;
	attach->dmabuf = dmabuf;
	if (importer_ops)
		attach->peer2peer = importer_ops->allow_peer2peer;
	attach->importer_ops = importer_ops;
	attach->importer_priv = importer_priv;

	if (dmabuf->ops->attach) {
		ret = dmabuf->ops->attach(dmabuf, attach);
		if (ret)
			goto err_attach;
	}
	dma_resv_lock(dmabuf->resv, NULL);
	list_add(&attach->node, &dmabuf->attachments);
	dma_resv_unlock(dmabuf->resv);

	/* When either the importer or the exporter can't handle dynamic
	 * mappings we cache the mapping here to avoid issues with the
	 * reservation object lock.
	 */
	if (dma_buf_attachment_is_dynamic(attach) !=
	    dma_buf_is_dynamic(dmabuf)) {
		struct sg_table *sgt;

		if (dma_buf_is_dynamic(attach->dmabuf)) {
			dma_resv_lock(attach->dmabuf->resv, NULL);
			ret = dmabuf->ops->pin(attach);
			if (ret)
				goto err_unlock;
		}

		sgt = __map_dma_buf(attach, DMA_BIDIRECTIONAL);
		if (!sgt)
			sgt = ERR_PTR(-ENOMEM);
		if (IS_ERR(sgt)) {
			ret = PTR_ERR(sgt);
			goto err_unpin;
		}
		if (dma_buf_is_dynamic(attach->dmabuf))
			dma_resv_unlock(attach->dmabuf->resv);
		attach->sgt = sgt;
		attach->dir = DMA_BIDIRECTIONAL;
	}

	return attach;

err_attach:
	kfree(attach);
	return ERR_PTR(ret);

err_unpin:
	if (dma_buf_is_dynamic(attach->dmabuf))
		dmabuf->ops->unpin(attach);

err_unlock:
	if (dma_buf_is_dynamic(attach->dmabuf))
		dma_resv_unlock(attach->dmabuf->resv);

	dma_buf_detach(dmabuf, attach);
	return ERR_PTR(ret);
}
EXPORT_SYMBOL_NS_GPL(dma_buf_dynamic_attach, DMA_BUF);

/**
 * dma_buf_attach - Wrapper for dma_buf_dynamic_attach
 * @dmabuf:	[in]	buffer to attach device to.
 * @dev:	[in]	device to be attached.
 *
 * Wrapper to call dma_buf_dynamic_attach() for drivers which still use a static
 * mapping.
 */
struct dma_buf_attachment *dma_buf_attach(struct dma_buf *dmabuf,
					  struct device *dev)
{
	return dma_buf_dynamic_attach(dmabuf, dev, NULL, NULL);
}
EXPORT_SYMBOL_NS_GPL(dma_buf_attach, DMA_BUF);

static void __unmap_dma_buf(struct dma_buf_attachment *attach,
			    struct sg_table *sg_table,
			    enum dma_data_direction direction)
{
	/* uses XOR, hence this unmangles */
	mangle_sg_table(sg_table);

	attach->dmabuf->ops->unmap_dma_buf(attach, sg_table, direction);
}

/**
 * dma_buf_detach - Remove the given attachment from dmabuf's attachments list
 * @dmabuf:	[in]	buffer to detach from.
 * @attach:	[in]	attachment to be detached; is free'd after this call.
 *
 * Clean up a device attachment obtained by calling dma_buf_attach().
 *
 * Optionally this calls &dma_buf_ops.detach for device-specific detach.
 */
void dma_buf_detach(struct dma_buf *dmabuf, struct dma_buf_attachment *attach)
{
	if (WARN_ON(!dmabuf || !attach))
		return;

	if (attach->sgt) {
		if (dma_buf_is_dynamic(attach->dmabuf))
			dma_resv_lock(attach->dmabuf->resv, NULL);

		__unmap_dma_buf(attach, attach->sgt, attach->dir);

		if (dma_buf_is_dynamic(attach->dmabuf)) {
			dmabuf->ops->unpin(attach);
			dma_resv_unlock(attach->dmabuf->resv);
		}
	}

	dma_resv_lock(dmabuf->resv, NULL);
	list_del(&attach->node);
	dma_resv_unlock(dmabuf->resv);
	if (dmabuf->ops->detach)
		dmabuf->ops->detach(dmabuf, attach);

	kfree(attach);
}
EXPORT_SYMBOL_NS_GPL(dma_buf_detach, DMA_BUF);

/**
 * dma_buf_pin - Lock down the DMA-buf
 * @attach:	[in]	attachment which should be pinned
 *
 * Only dynamic importers (who set up @attach with dma_buf_dynamic_attach()) may
 * call this, and only for limited use cases like scanout and not for temporary
 * pin operations. It is not permitted to allow userspace to pin arbitrary
 * amounts of buffers through this interface.
 *
 * Buffers must be unpinned by calling dma_buf_unpin().
 *
 * Returns:
 * 0 on success, negative error code on failure.
 */
int dma_buf_pin(struct dma_buf_attachment *attach)
{
	struct dma_buf *dmabuf = attach->dmabuf;
	int ret = 0;

	WARN_ON(!dma_buf_attachment_is_dynamic(attach));

	dma_resv_assert_held(dmabuf->resv);

	if (dmabuf->ops->pin)
		ret = dmabuf->ops->pin(attach);

	return ret;
}
EXPORT_SYMBOL_NS_GPL(dma_buf_pin, DMA_BUF);

/**
 * dma_buf_unpin - Unpin a DMA-buf
 * @attach:	[in]	attachment which should be unpinned
 *
 * This unpins a buffer pinned by dma_buf_pin() and allows the exporter to move
 * any mapping of @attach again and inform the importer through
 * &dma_buf_attach_ops.move_notify.
 */
void dma_buf_unpin(struct dma_buf_attachment *attach)
{
	struct dma_buf *dmabuf = attach->dmabuf;

	WARN_ON(!dma_buf_attachment_is_dynamic(attach));

	dma_resv_assert_held(dmabuf->resv);

	if (dmabuf->ops->unpin)
		dmabuf->ops->unpin(attach);
}
EXPORT_SYMBOL_NS_GPL(dma_buf_unpin, DMA_BUF);

/**
 * dma_buf_map_attachment - Returns the scatterlist table of the attachment;
 * mapped into _device_ address space. Is a wrapper for map_dma_buf() of the
 * dma_buf_ops.
 * @attach:	[in]	attachment whose scatterlist is to be returned
 * @direction:	[in]	direction of DMA transfer
 *
 * Returns sg_table containing the scatterlist to be returned; returns ERR_PTR
 * on error. May return -EINTR if it is interrupted by a signal.
 *
 * On success, the DMA addresses and lengths in the returned scatterlist are
 * PAGE_SIZE aligned.
 *
 * A mapping must be unmapped by using dma_buf_unmap_attachment(). Note that
 * the underlying backing storage is pinned for as long as a mapping exists,
 * therefore users/importers should not hold onto a mapping for undue amounts of
 * time.
 *
 * Important: Dynamic importers must wait for the exclusive fence of the struct
 * dma_resv attached to the DMA-BUF first.
 */
struct sg_table *dma_buf_map_attachment(struct dma_buf_attachment *attach,
					enum dma_data_direction direction)
{
	struct sg_table *sg_table;
	int r;

	might_sleep();

	if (WARN_ON(!attach || !attach->dmabuf))
		return ERR_PTR(-EINVAL);

	if (dma_buf_attachment_is_dynamic(attach))
		dma_resv_assert_held(attach->dmabuf->resv);

	if (attach->sgt) {
		/*
		 * Two mappings with different directions for the same
		 * attachment are not allowed.
		 */
		if (attach->dir != direction &&
		    attach->dir != DMA_BIDIRECTIONAL)
			return ERR_PTR(-EBUSY);

		return attach->sgt;
	}

	if (dma_buf_is_dynamic(attach->dmabuf)) {
		dma_resv_assert_held(attach->dmabuf->resv);
		if (!IS_ENABLED(CONFIG_DMABUF_MOVE_NOTIFY)) {
			r = attach->dmabuf->ops->pin(attach);
			if (r)
				return ERR_PTR(r);
		}
	}

	sg_table = __map_dma_buf(attach, direction);
	if (!sg_table)
		sg_table = ERR_PTR(-ENOMEM);

	if (IS_ERR(sg_table) && dma_buf_is_dynamic(attach->dmabuf) &&
	     !IS_ENABLED(CONFIG_DMABUF_MOVE_NOTIFY))
		attach->dmabuf->ops->unpin(attach);

	if (!IS_ERR(sg_table) && attach->dmabuf->ops->cache_sgt_mapping) {
		attach->sgt = sg_table;
		attach->dir = direction;
	}

#ifdef CONFIG_DMA_API_DEBUG
	if (!IS_ERR(sg_table)) {
		struct scatterlist *sg;
		u64 addr;
		int len;
		int i;

		for_each_sgtable_dma_sg(sg_table, sg, i) {
			addr = sg_dma_address(sg);
			len = sg_dma_len(sg);
			if (!PAGE_ALIGNED(addr) || !PAGE_ALIGNED(len)) {
				pr_debug("%s: addr %llx or len %x is not page aligned!\n",
					 __func__, addr, len);
			}
		}
	}
#endif /* CONFIG_DMA_API_DEBUG */
	return sg_table;
}
EXPORT_SYMBOL_NS_GPL(dma_buf_map_attachment, DMA_BUF);

/**
 * dma_buf_unmap_attachment - unmaps and decreases usecount of the buffer;might
 * deallocate the scatterlist associated. Is a wrapper for unmap_dma_buf() of
 * dma_buf_ops.
 * @attach:	[in]	attachment to unmap buffer from
 * @sg_table:	[in]	scatterlist info of the buffer to unmap
 * @direction:  [in]    direction of DMA transfer
 *
 * This unmaps a DMA mapping for @attached obtained by dma_buf_map_attachment().
 */
void dma_buf_unmap_attachment(struct dma_buf_attachment *attach,
				struct sg_table *sg_table,
				enum dma_data_direction direction)
{
	might_sleep();

	if (WARN_ON(!attach || !attach->dmabuf || !sg_table))
		return;

	if (dma_buf_attachment_is_dynamic(attach))
		dma_resv_assert_held(attach->dmabuf->resv);

	if (attach->sgt == sg_table)
		return;

	if (dma_buf_is_dynamic(attach->dmabuf))
		dma_resv_assert_held(attach->dmabuf->resv);

	__unmap_dma_buf(attach, sg_table, direction);

	if (dma_buf_is_dynamic(attach->dmabuf) &&
	    !IS_ENABLED(CONFIG_DMABUF_MOVE_NOTIFY))
		dma_buf_unpin(attach);
}
EXPORT_SYMBOL_NS_GPL(dma_buf_unmap_attachment, DMA_BUF);

/**
 * dma_buf_move_notify - notify attachments that DMA-buf is moving
 *
 * @dmabuf:	[in]	buffer which is moving
 *
 * Informs all attachmenst that they need to destroy and recreated all their
 * mappings.
 */
void dma_buf_move_notify(struct dma_buf *dmabuf)
{
	struct dma_buf_attachment *attach;

	dma_resv_assert_held(dmabuf->resv);

	list_for_each_entry(attach, &dmabuf->attachments, node)
		if (attach->importer_ops)
			attach->importer_ops->move_notify(attach);
}
EXPORT_SYMBOL_NS_GPL(dma_buf_move_notify, DMA_BUF);

/**
 * DOC: cpu access
 *
 * There are mutliple reasons for supporting CPU access to a dma buffer object:
 *
 * - Fallback operations in the kernel, for example when a device is connected
 *   over USB and the kernel needs to shuffle the data around first before
 *   sending it away. Cache coherency is handled by braketing any transactions
 *   with calls to dma_buf_begin_cpu_access() and dma_buf_end_cpu_access()
 *   access.
 *
 *   Since for most kernel internal dma-buf accesses need the entire buffer, a
 *   vmap interface is introduced. Note that on very old 32-bit architectures
 *   vmalloc space might be limited and result in vmap calls failing.
 *
 *   Interfaces::
 *
 *      void \*dma_buf_vmap(struct dma_buf \*dmabuf, struct dma_buf_map \*map)
 *      void dma_buf_vunmap(struct dma_buf \*dmabuf, struct dma_buf_map \*map)
 *
 *   The vmap call can fail if there is no vmap support in the exporter, or if
 *   it runs out of vmalloc space. Note that the dma-buf layer keeps a reference
 *   count for all vmap access and calls down into the exporter's vmap function
 *   only when no vmapping exists, and only unmaps it once. Protection against
 *   concurrent vmap/vunmap calls is provided by taking the &dma_buf.lock mutex.
 *
 * - For full compatibility on the importer side with existing userspace
 *   interfaces, which might already support mmap'ing buffers. This is needed in
 *   many processing pipelines (e.g. feeding a software rendered image into a
 *   hardware pipeline, thumbnail creation, snapshots, ...). Also, Android's ION
 *   framework already supported this and for DMA buffer file descriptors to
 *   replace ION buffers mmap support was needed.
 *
 *   There is no special interfaces, userspace simply calls mmap on the dma-buf
 *   fd. But like for CPU access there's a need to braket the actual access,
 *   which is handled by the ioctl (DMA_BUF_IOCTL_SYNC). Note that
 *   DMA_BUF_IOCTL_SYNC can fail with -EAGAIN or -EINTR, in which case it must
 *   be restarted.
 *
 *   Some systems might need some sort of cache coherency management e.g. when
 *   CPU and GPU domains are being accessed through dma-buf at the same time.
 *   To circumvent this problem there are begin/end coherency markers, that
 *   forward directly to existing dma-buf device drivers vfunc hooks. Userspace
 *   can make use of those markers through the DMA_BUF_IOCTL_SYNC ioctl. The
 *   sequence would be used like following:
 *
 *     - mmap dma-buf fd
 *     - for each drawing/upload cycle in CPU 1. SYNC_START ioctl, 2. read/write
 *       to mmap area 3. SYNC_END ioctl. This can be repeated as often as you
 *       want (with the new data being consumed by say the GPU or the scanout
 *       device)
 *     - munmap once you don't need the buffer any more
 *
 *    For correctness and optimal performance, it is always required to use
 *    SYNC_START and SYNC_END before and after, respectively, when accessing the
 *    mapped address. Userspace cannot rely on coherent access, even when there
 *    are systems where it just works without calling these ioctls.
 *
 * - And as a CPU fallback in userspace processing pipelines.
 *
 *   Similar to the motivation for kernel cpu access it is again important that
 *   the userspace code of a given importing subsystem can use the same
 *   interfaces with a imported dma-buf buffer object as with a native buffer
 *   object. This is especially important for drm where the userspace part of
 *   contemporary OpenGL, X, and other drivers is huge, and reworking them to
 *   use a different way to mmap a buffer rather invasive.
 *
 *   The assumption in the current dma-buf interfaces is that redirecting the
 *   initial mmap is all that's needed. A survey of some of the existing
 *   subsystems shows that no driver seems to do any nefarious thing like
 *   syncing up with outstanding asynchronous processing on the device or
 *   allocating special resources at fault time. So hopefully this is good
 *   enough, since adding interfaces to intercept pagefaults and allow pte
 *   shootdowns would increase the complexity quite a bit.
 *
 *   Interface::
 *
 *      int dma_buf_mmap(struct dma_buf \*, struct vm_area_struct \*,
 *		       unsigned long);
 *
 *   If the importing subsystem simply provides a special-purpose mmap call to
 *   set up a mapping in userspace, calling do_mmap with &dma_buf.file will
 *   equally achieve that for a dma-buf object.
 */

static int __dma_buf_begin_cpu_access(struct dma_buf *dmabuf,
				      enum dma_data_direction direction)
{
	bool write = (direction == DMA_BIDIRECTIONAL ||
		      direction == DMA_TO_DEVICE);
	struct dma_resv *resv = dmabuf->resv;
	long ret;

	/* Wait on any implicit rendering fences */
	ret = dma_resv_wait_timeout(resv, write, true, MAX_SCHEDULE_TIMEOUT);
	if (ret < 0)
		return ret;

	return 0;
}

/**
 * dma_buf_begin_cpu_access - Must be called before accessing a dma_buf from the
 * cpu in the kernel context. Calls begin_cpu_access to allow exporter-specific
 * preparations. Coherency is only guaranteed in the specified range for the
 * specified access direction.
 * @dmabuf:	[in]	buffer to prepare cpu access for.
 * @direction:	[in]	length of range for cpu access.
 *
 * After the cpu access is complete the caller should call
 * dma_buf_end_cpu_access(). Only when cpu access is braketed by both calls is
 * it guaranteed to be coherent with other DMA access.
 *
 * This function will also wait for any DMA transactions tracked through
 * implicit synchronization in &dma_buf.resv. For DMA transactions with explicit
 * synchronization this function will only ensure cache coherency, callers must
 * ensure synchronization with such DMA transactions on their own.
 *
 * Can return negative error values, returns 0 on success.
 */
int dma_buf_begin_cpu_access(struct dma_buf *dmabuf,
			     enum dma_data_direction direction)
{
	int ret = 0;

	if (WARN_ON(!dmabuf))
		return -EINVAL;

	might_lock(&dmabuf->resv->lock.base);

	if (dmabuf->ops->begin_cpu_access)
		ret = dmabuf->ops->begin_cpu_access(dmabuf, direction);

	/* Ensure that all fences are waited upon - but we first allow
	 * the native handler the chance to do so more efficiently if it
	 * chooses. A double invocation here will be reasonably cheap no-op.
	 */
	if (ret == 0)
		ret = __dma_buf_begin_cpu_access(dmabuf, direction);

	return ret;
}
EXPORT_SYMBOL_NS_GPL(dma_buf_begin_cpu_access, DMA_BUF);

/**
 * dma_buf_end_cpu_access - Must be called after accessing a dma_buf from the
 * cpu in the kernel context. Calls end_cpu_access to allow exporter-specific
 * actions. Coherency is only guaranteed in the specified range for the
 * specified access direction.
 * @dmabuf:	[in]	buffer to complete cpu access for.
 * @direction:	[in]	length of range for cpu access.
 *
 * This terminates CPU access started with dma_buf_begin_cpu_access().
 *
 * Can return negative error values, returns 0 on success.
 */
int dma_buf_end_cpu_access(struct dma_buf *dmabuf,
			   enum dma_data_direction direction)
{
	int ret = 0;

	WARN_ON(!dmabuf);

	might_lock(&dmabuf->resv->lock.base);

	if (dmabuf->ops->end_cpu_access)
		ret = dmabuf->ops->end_cpu_access(dmabuf, direction);

	return ret;
}
EXPORT_SYMBOL_NS_GPL(dma_buf_end_cpu_access, DMA_BUF);


/**
 * dma_buf_mmap - Setup up a userspace mmap with the given vma
 * @dmabuf:	[in]	buffer that should back the vma
 * @vma:	[in]	vma for the mmap
 * @pgoff:	[in]	offset in pages where this mmap should start within the
 *			dma-buf buffer.
 *
 * This function adjusts the passed in vma so that it points at the file of the
 * dma_buf operation. It also adjusts the starting pgoff and does bounds
 * checking on the size of the vma. Then it calls the exporters mmap function to
 * set up the mapping.
 *
 * Can return negative error values, returns 0 on success.
 */
int dma_buf_mmap(struct dma_buf *dmabuf, struct vm_area_struct *vma,
		 unsigned long pgoff)
{
	if (WARN_ON(!dmabuf || !vma))
		return -EINVAL;

	/* check if buffer supports mmap */
	if (!dmabuf->ops->mmap)
		return -EINVAL;

	/* check for offset overflow */
	if (pgoff + vma_pages(vma) < pgoff)
		return -EOVERFLOW;

	/* check for overflowing the buffer's size */
	if (pgoff + vma_pages(vma) >
	    dmabuf->size >> PAGE_SHIFT)
		return -EINVAL;

	/* readjust the vma */
	vma_set_file(vma, dmabuf->file);
	vma->vm_pgoff = pgoff;

	return dmabuf->ops->mmap(dmabuf, vma);
}
EXPORT_SYMBOL_NS_GPL(dma_buf_mmap, DMA_BUF);

/**
 * dma_buf_vmap - Create virtual mapping for the buffer object into kernel
 * address space. Same restrictions as for vmap and friends apply.
 * @dmabuf:	[in]	buffer to vmap
 * @map:	[out]	returns the vmap pointer
 *
 * This call may fail due to lack of virtual mapping address space.
 * These calls are optional in drivers. The intended use for them
 * is for mapping objects linear in kernel space for high use objects.
 *
 * To ensure coherency users must call dma_buf_begin_cpu_access() and
 * dma_buf_end_cpu_access() around any cpu access performed through this
 * mapping.
 *
 * Returns 0 on success, or a negative errno code otherwise.
 */
int dma_buf_vmap(struct dma_buf *dmabuf, struct dma_buf_map *map)
{
	struct dma_buf_map ptr;
	int ret = 0;

	dma_buf_map_clear(map);

	if (WARN_ON(!dmabuf))
		return -EINVAL;

	if (!dmabuf->ops->vmap)
		return -EINVAL;

	mutex_lock(&dmabuf->lock);
	if (dmabuf->vmapping_counter) {
		dmabuf->vmapping_counter++;
		BUG_ON(dma_buf_map_is_null(&dmabuf->vmap_ptr));
		*map = dmabuf->vmap_ptr;
		goto out_unlock;
	}

	BUG_ON(dma_buf_map_is_set(&dmabuf->vmap_ptr));

	ret = dmabuf->ops->vmap(dmabuf, &ptr);
	if (WARN_ON_ONCE(ret))
		goto out_unlock;

	dmabuf->vmap_ptr = ptr;
	dmabuf->vmapping_counter = 1;

	*map = dmabuf->vmap_ptr;

out_unlock:
	mutex_unlock(&dmabuf->lock);
	return ret;
}
EXPORT_SYMBOL_NS_GPL(dma_buf_vmap, DMA_BUF);

/**
 * dma_buf_vunmap - Unmap a vmap obtained by dma_buf_vmap.
 * @dmabuf:	[in]	buffer to vunmap
 * @map:	[in]	vmap pointer to vunmap
 */
void dma_buf_vunmap(struct dma_buf *dmabuf, struct dma_buf_map *map)
{
	if (WARN_ON(!dmabuf))
		return;

	BUG_ON(dma_buf_map_is_null(&dmabuf->vmap_ptr));
	BUG_ON(dmabuf->vmapping_counter == 0);
	BUG_ON(!dma_buf_map_is_equal(&dmabuf->vmap_ptr, map));

	mutex_lock(&dmabuf->lock);
	if (--dmabuf->vmapping_counter == 0) {
		if (dmabuf->ops->vunmap)
			dmabuf->ops->vunmap(dmabuf, map);
		dma_buf_map_clear(&dmabuf->vmap_ptr);
	}
	mutex_unlock(&dmabuf->lock);
}
EXPORT_SYMBOL_NS_GPL(dma_buf_vunmap, DMA_BUF);

#ifdef CONFIG_DEBUG_FS
static int dma_buf_debug_show(struct seq_file *s, void *unused)
{
	struct dma_buf *buf_obj;
	struct dma_buf_attachment *attach_obj;
<<<<<<< HEAD
	struct dma_resv_iter cursor;
	struct dma_fence *fence;
=======
>>>>>>> 754e0b0e
	int count = 0, attach_count;
	size_t size = 0;
	int ret;

	ret = mutex_lock_interruptible(&db_list.lock);

	if (ret)
		return ret;

	seq_puts(s, "\nDma-buf Objects:\n");
	seq_printf(s, "%-8s\t%-8s\t%-8s\t%-8s\texp_name\t%-8s\n",
		   "size", "flags", "mode", "count", "ino");

	list_for_each_entry(buf_obj, &db_list.head, list_node) {

		ret = dma_resv_lock_interruptible(buf_obj->resv, NULL);
		if (ret)
			goto error_unlock;


		spin_lock(&buf_obj->name_lock);
		seq_printf(s, "%08zu\t%08x\t%08x\t%08ld\t%s\t%08lu\t%s\n",
				buf_obj->size,
				buf_obj->file->f_flags, buf_obj->file->f_mode,
				file_count(buf_obj->file),
				buf_obj->exp_name,
				file_inode(buf_obj->file)->i_ino,
				buf_obj->name ?: "");
		spin_unlock(&buf_obj->name_lock);

<<<<<<< HEAD
		dma_resv_for_each_fence(&cursor, buf_obj->resv, true, fence) {
			seq_printf(s, "\t%s fence: %s %s %ssignalled\n",
				   dma_resv_iter_is_exclusive(&cursor) ?
					"Exclusive" : "Shared",
				   fence->ops->get_driver_name(fence),
				   fence->ops->get_timeline_name(fence),
				   dma_fence_is_signaled(fence) ? "" : "un");
		}
=======
		dma_resv_describe(buf_obj->resv, s);
>>>>>>> 754e0b0e

		seq_puts(s, "\tAttached Devices:\n");
		attach_count = 0;

		list_for_each_entry(attach_obj, &buf_obj->attachments, node) {
			seq_printf(s, "\t%s\n", dev_name(attach_obj->dev));
			attach_count++;
		}
		dma_resv_unlock(buf_obj->resv);

		seq_printf(s, "Total %d devices attached\n\n",
				attach_count);

		count++;
		size += buf_obj->size;
	}

	seq_printf(s, "\nTotal %d objects, %zu bytes\n", count, size);

	mutex_unlock(&db_list.lock);
	return 0;

error_unlock:
	mutex_unlock(&db_list.lock);
	return ret;
}

DEFINE_SHOW_ATTRIBUTE(dma_buf_debug);

static struct dentry *dma_buf_debugfs_dir;

static int dma_buf_init_debugfs(void)
{
	struct dentry *d;
	int err = 0;

	d = debugfs_create_dir("dma_buf", NULL);
	if (IS_ERR(d))
		return PTR_ERR(d);

	dma_buf_debugfs_dir = d;

	d = debugfs_create_file("bufinfo", S_IRUGO, dma_buf_debugfs_dir,
				NULL, &dma_buf_debug_fops);
	if (IS_ERR(d)) {
		pr_debug("dma_buf: debugfs: failed to create node bufinfo\n");
		debugfs_remove_recursive(dma_buf_debugfs_dir);
		dma_buf_debugfs_dir = NULL;
		err = PTR_ERR(d);
	}

	return err;
}

static void dma_buf_uninit_debugfs(void)
{
	debugfs_remove_recursive(dma_buf_debugfs_dir);
}
#else
static inline int dma_buf_init_debugfs(void)
{
	return 0;
}
static inline void dma_buf_uninit_debugfs(void)
{
}
#endif

static int __init dma_buf_init(void)
{
	int ret;

	ret = dma_buf_init_sysfs_statistics();
	if (ret)
		return ret;

	dma_buf_mnt = kern_mount(&dma_buf_fs_type);
	if (IS_ERR(dma_buf_mnt))
		return PTR_ERR(dma_buf_mnt);

	mutex_init(&db_list.lock);
	INIT_LIST_HEAD(&db_list.head);
	dma_buf_init_debugfs();
	return 0;
}
subsys_initcall(dma_buf_init);

static void __exit dma_buf_deinit(void)
{
	dma_buf_uninit_debugfs();
	kern_unmount(dma_buf_mnt);
	dma_buf_uninit_sysfs_statistics();
}
__exitcall(dma_buf_deinit);<|MERGE_RESOLUTION|>--- conflicted
+++ resolved
@@ -1327,11 +1327,6 @@
 {
 	struct dma_buf *buf_obj;
 	struct dma_buf_attachment *attach_obj;
-<<<<<<< HEAD
-	struct dma_resv_iter cursor;
-	struct dma_fence *fence;
-=======
->>>>>>> 754e0b0e
 	int count = 0, attach_count;
 	size_t size = 0;
 	int ret;
@@ -1362,18 +1357,7 @@
 				buf_obj->name ?: "");
 		spin_unlock(&buf_obj->name_lock);
 
-<<<<<<< HEAD
-		dma_resv_for_each_fence(&cursor, buf_obj->resv, true, fence) {
-			seq_printf(s, "\t%s fence: %s %s %ssignalled\n",
-				   dma_resv_iter_is_exclusive(&cursor) ?
-					"Exclusive" : "Shared",
-				   fence->ops->get_driver_name(fence),
-				   fence->ops->get_timeline_name(fence),
-				   dma_fence_is_signaled(fence) ? "" : "un");
-		}
-=======
 		dma_resv_describe(buf_obj->resv, s);
->>>>>>> 754e0b0e
 
 		seq_puts(s, "\tAttached Devices:\n");
 		attach_count = 0;
