--- conflicted
+++ resolved
@@ -138,11 +138,7 @@
 	MSG_MAP(SetToolsDramAddrHigh,		     PPSMC_MSG_SetToolsDramAddrHigh,		0),
 	MSG_MAP(SetToolsDramAddrLow,		     PPSMC_MSG_SetToolsDramAddrLow,		0),
 	MSG_MAP(SetSoftMinByFreq,		     PPSMC_MSG_SetSoftMinByFreq,		0),
-<<<<<<< HEAD
-	MSG_MAP(SetSoftMaxByFreq,		     PPSMC_MSG_SetSoftMaxByFreq,		0),
-=======
 	MSG_MAP(SetSoftMaxByFreq,		     PPSMC_MSG_SetSoftMaxByFreq,		1),
->>>>>>> 0c383648
 	MSG_MAP(GetMinDpmFreq,			     PPSMC_MSG_GetMinDpmFreq,			1),
 	MSG_MAP(GetMaxDpmFreq,			     PPSMC_MSG_GetMaxDpmFreq,			1),
 	MSG_MAP(GetDpmFreqByIndex,		     PPSMC_MSG_GetDpmFreqByIndex,		1),
@@ -171,17 +167,10 @@
 	MSG_MAP(GetCTFLimit,                         PPSMC_MSG_GetCTFLimit,                     0),
 	MSG_MAP(GetThermalLimit,                     PPSMC_MSG_ReadThrottlerLimit,              0),
 	MSG_MAP(ClearMcaOnRead,	                     PPSMC_MSG_ClearMcaOnRead,                  0),
-<<<<<<< HEAD
-	MSG_MAP(QueryValidMcaCount,                  PPSMC_MSG_QueryValidMcaCount,              0),
-	MSG_MAP(QueryValidMcaCeCount,                PPSMC_MSG_QueryValidMcaCeCount,            0),
-	MSG_MAP(McaBankDumpDW,                       PPSMC_MSG_McaBankDumpDW,                   0),
-	MSG_MAP(McaBankCeDumpDW,                     PPSMC_MSG_McaBankCeDumpDW,                 0),
-=======
 	MSG_MAP(QueryValidMcaCount,                  PPSMC_MSG_QueryValidMcaCount,              SMU_MSG_RAS_PRI),
 	MSG_MAP(QueryValidMcaCeCount,                PPSMC_MSG_QueryValidMcaCeCount,            SMU_MSG_RAS_PRI),
 	MSG_MAP(McaBankDumpDW,                       PPSMC_MSG_McaBankDumpDW,                   SMU_MSG_RAS_PRI),
 	MSG_MAP(McaBankCeDumpDW,                     PPSMC_MSG_McaBankCeDumpDW,                 SMU_MSG_RAS_PRI),
->>>>>>> 0c383648
 	MSG_MAP(SelectPLPDMode,                      PPSMC_MSG_SelectPLPDMode,                  0),
 	MSG_MAP(RmaDueToBadPageThreshold,            PPSMC_MSG_RmaDueToBadPageThreshold,        0),
 };
@@ -1687,14 +1676,11 @@
 		if (clk_type == SMU_UCLK) {
 			if (max == pstate_table->uclk_pstate.curr.max)
 				return 0;
-<<<<<<< HEAD
-=======
 			/* For VF, only allowed in FW versions 85.102 or greater */
 			if (amdgpu_sriov_vf(adev) &&
 			    ((smu->smc_fw_version < 0x556600) ||
 			     (adev->flags & AMD_IS_APU)))
 				return -EOPNOTSUPP;
->>>>>>> 0c383648
 			/* Only max clock limiting is allowed for UCLK */
 			ret = smu_v13_0_set_soft_freq_limited_range(
 				smu, SMU_UCLK, 0, max);
@@ -2106,11 +2092,7 @@
 {
 	/* smu_13_0_6 does not support baco */
 
-<<<<<<< HEAD
-	return false;
-=======
 	return 0;
->>>>>>> 0c383648
 }
 
 static const char *const throttling_logging_label[] = {
@@ -2255,20 +2237,6 @@
 
 	/* Clock Lock Status. Each bit corresponds to each GFXCLK instance */
 	gpu_metrics->gfxclk_lock_status = GET_METRIC_FIELD(GfxLockXCDMak) >> GET_INST(GC, 0);
-<<<<<<< HEAD
-
-	if (!(adev->flags & AMD_IS_APU)) {
-		if (!amdgpu_sriov_vf(adev)) {
-			link_width_level = smu_v13_0_6_get_current_pcie_link_width_level(smu);
-			if (link_width_level > MAX_LINK_WIDTH)
-				link_width_level = 0;
-
-			gpu_metrics->pcie_link_width =
-				DECODE_LANE_WIDTH(link_width_level);
-			gpu_metrics->pcie_link_speed =
-				smu_v13_0_6_get_current_pcie_link_speed(smu);
-		}
-=======
 
 	if (!(adev->flags & AMD_IS_APU)) {
 		/*Check smu version, PCIE link speed and width will be reported from pmfw metric
@@ -2290,7 +2258,6 @@
 				smu_v13_0_6_get_current_pcie_link_speed(smu);
 		}
 
->>>>>>> 0c383648
 		gpu_metrics->pcie_bandwidth_acc =
 				SMUQ10_ROUND(metrics_x->PcieBandwidthAcc[0]);
 		gpu_metrics->pcie_bandwidth_inst =
@@ -2320,7 +2287,6 @@
 		gpu_metrics->xgmi_write_data_acc[i] =
 			SMUQ10_ROUND(GET_METRIC_FIELD(XgmiWriteDataSizeAcc)[i]);
 	}
-<<<<<<< HEAD
 
 	for (i = 0; i < adev->jpeg.num_jpeg_inst; ++i) {
 		inst = GET_INST(JPEG, i);
@@ -2340,27 +2306,6 @@
 	gpu_metrics->xgmi_link_width = SMUQ10_ROUND(GET_METRIC_FIELD(XgmiWidth));
 	gpu_metrics->xgmi_link_speed = SMUQ10_ROUND(GET_METRIC_FIELD(XgmiBitrate));
 
-=======
-
-	for (i = 0; i < adev->jpeg.num_jpeg_inst; ++i) {
-		inst = GET_INST(JPEG, i);
-		for (j = 0; j < adev->jpeg.num_jpeg_rings; ++j) {
-			gpu_metrics->jpeg_activity[(i * adev->jpeg.num_jpeg_rings) + j] =
-				SMUQ10_ROUND(GET_METRIC_FIELD(JpegBusy)
-				[(inst * adev->jpeg.num_jpeg_rings) + j]);
-		}
-	}
-
-	for (i = 0; i < adev->vcn.num_vcn_inst; ++i) {
-		inst = GET_INST(VCN, i);
-		gpu_metrics->vcn_activity[i] =
-			SMUQ10_ROUND(GET_METRIC_FIELD(VcnBusy)[inst]);
-	}
-
-	gpu_metrics->xgmi_link_width = SMUQ10_ROUND(GET_METRIC_FIELD(XgmiWidth));
-	gpu_metrics->xgmi_link_speed = SMUQ10_ROUND(GET_METRIC_FIELD(XgmiBitrate));
-
->>>>>>> 0c383648
 	gpu_metrics->firmware_timestamp = GET_METRIC_FIELD(Timestamp);
 
 	*table = (void *)gpu_metrics;
@@ -2368,21 +2313,12 @@
 
 	return sizeof(*gpu_metrics);
 }
-<<<<<<< HEAD
 
 static void smu_v13_0_6_restore_pci_config(struct smu_context *smu)
 {
 	struct amdgpu_device *adev = smu->adev;
 	int i;
 
-=======
-
-static void smu_v13_0_6_restore_pci_config(struct smu_context *smu)
-{
-	struct amdgpu_device *adev = smu->adev;
-	int i;
-
->>>>>>> 0c383648
 	for (i = 0; i < 16; i++)
 		pci_write_config_dword(adev->pdev, i * 4,
 				       adev->pdev->saved_config_space[i]);
@@ -2456,7 +2392,6 @@
 	u32 aid_temp, xcd_temp, max_temp;
 	u32 ccd_temp = 0;
 	int ret;
-<<<<<<< HEAD
 
 	if (amdgpu_sriov_vf(smu->adev))
 		return 0;
@@ -2468,19 +2403,6 @@
 	if (smu->smc_fw_version < 0x554500)
 		return 0;
 
-=======
-
-	if (amdgpu_sriov_vf(smu->adev))
-		return 0;
-
-	if (!range)
-		return -EINVAL;
-
-	/*Check smu version, GetCtfLimit message only supported for smu version 85.69 or higher */
-	if (smu->smc_fw_version < 0x554500)
-		return 0;
-
->>>>>>> 0c383648
 	/* Get SOC Max operating temperature */
 	ret = smu_cmn_send_smc_msg_with_param(smu, SMU_MSG_GetCTFLimit,
 					      PPSMC_AID_THM_TYPE, &aid_temp);
@@ -2794,14 +2716,11 @@
 	    umc_v12_0_is_correctable_error(adev, status0))
 		*count = (ext_error_code == 0) ? odecc_err_cnt : 1;
 
-<<<<<<< HEAD
-=======
 	amdgpu_umc_update_ecc_status(adev,
 			entry->regs[MCA_REG_IDX_STATUS],
 			entry->regs[MCA_REG_IDX_IPID],
 			entry->regs[MCA_REG_IDX_ADDR]);
 
->>>>>>> 0c383648
 	return 0;
 }
 
@@ -2815,12 +2734,8 @@
 	ext_error_code = MCA_REG__STATUS__ERRORCODEEXT(entry->regs[MCA_REG_IDX_STATUS]);
 	err_cnt = MCA_REG__MISC0__ERRCNT(entry->regs[MCA_REG_IDX_MISC0]);
 
-<<<<<<< HEAD
-	if (type == AMDGPU_MCA_ERROR_TYPE_UE && ext_error_code == 0)
-=======
 	if (type == AMDGPU_MCA_ERROR_TYPE_UE &&
 	    (ext_error_code == 0 || ext_error_code == 9))
->>>>>>> 0c383648
 		*count = err_cnt;
 	else if (type == AMDGPU_MCA_ERROR_TYPE_CE && ext_error_code == 6)
 		*count = err_cnt;
@@ -3111,11 +3026,7 @@
 	return smu_v13_0_6_mca_set_debug_mode(smu, enable);
 }
 
-<<<<<<< HEAD
-static int smu_v13_0_6_get_valid_aca_count(struct smu_context *smu, enum aca_error_type type, u32 *count)
-=======
 static int smu_v13_0_6_get_valid_aca_count(struct smu_context *smu, enum aca_smu_type type, u32 *count)
->>>>>>> 0c383648
 {
 	uint32_t msg;
 	int ret;
@@ -3124,17 +3035,10 @@
 		return -EINVAL;
 
 	switch (type) {
-<<<<<<< HEAD
-	case ACA_ERROR_TYPE_UE:
-		msg = SMU_MSG_QueryValidMcaCount;
-		break;
-	case ACA_ERROR_TYPE_CE:
-=======
 	case ACA_SMU_TYPE_UE:
 		msg = SMU_MSG_QueryValidMcaCount;
 		break;
 	case ACA_SMU_TYPE_CE:
->>>>>>> 0c383648
 		msg = SMU_MSG_QueryValidMcaCeCount;
 		break;
 	default:
@@ -3151,23 +3055,14 @@
 }
 
 static int aca_smu_get_valid_aca_count(struct amdgpu_device *adev,
-<<<<<<< HEAD
-				       enum aca_error_type type, u32 *count)
-=======
 				       enum aca_smu_type type, u32 *count)
->>>>>>> 0c383648
 {
 	struct smu_context *smu = adev->powerplay.pp_handle;
 	int ret;
 
 	switch (type) {
-<<<<<<< HEAD
-	case ACA_ERROR_TYPE_UE:
-	case ACA_ERROR_TYPE_CE:
-=======
 	case ACA_SMU_TYPE_UE:
 	case ACA_SMU_TYPE_CE:
->>>>>>> 0c383648
 		ret = smu_v13_0_6_get_valid_aca_count(smu, type, count);
 		break;
 	default:
@@ -3178,27 +3073,16 @@
 	return ret;
 }
 
-<<<<<<< HEAD
-static int __smu_v13_0_6_aca_bank_dump(struct smu_context *smu, enum aca_error_type type,
-=======
 static int __smu_v13_0_6_aca_bank_dump(struct smu_context *smu, enum aca_smu_type type,
->>>>>>> 0c383648
 				       int idx, int offset, u32 *val)
 {
 	uint32_t msg, param;
 
 	switch (type) {
-<<<<<<< HEAD
-	case ACA_ERROR_TYPE_UE:
-		msg = SMU_MSG_McaBankDumpDW;
-		break;
-	case ACA_ERROR_TYPE_CE:
-=======
 	case ACA_SMU_TYPE_UE:
 		msg = SMU_MSG_McaBankDumpDW;
 		break;
 	case ACA_SMU_TYPE_CE:
->>>>>>> 0c383648
 		msg = SMU_MSG_McaBankCeDumpDW;
 		break;
 	default:
@@ -3210,11 +3094,7 @@
 	return smu_cmn_send_smc_msg_with_param(smu, msg, param, (uint32_t *)val);
 }
 
-<<<<<<< HEAD
-static int smu_v13_0_6_aca_bank_dump(struct smu_context *smu, enum aca_error_type type,
-=======
 static int smu_v13_0_6_aca_bank_dump(struct smu_context *smu, enum aca_smu_type type,
->>>>>>> 0c383648
 				     int idx, int offset, u32 *val, int count)
 {
 	int ret, i;
@@ -3231,11 +3111,7 @@
 	return 0;
 }
 
-<<<<<<< HEAD
-static int aca_bank_read_reg(struct amdgpu_device *adev, enum aca_error_type type,
-=======
 static int aca_bank_read_reg(struct amdgpu_device *adev, enum aca_smu_type type,
->>>>>>> 0c383648
 			     int idx, int reg_idx, u64 *val)
 {
 	struct smu_context *smu = adev->powerplay.pp_handle;
@@ -3252,21 +3128,13 @@
 	*val = (u64)data[1] << 32 | data[0];
 
 	dev_dbg(adev->dev, "mca read bank reg: type:%s, index: %d, reg_idx: %d, val: 0x%016llx\n",
-<<<<<<< HEAD
-		type == ACA_ERROR_TYPE_UE ? "UE" : "CE", idx, reg_idx, *val);
-=======
 		type == ACA_SMU_TYPE_UE ? "UE" : "CE", idx, reg_idx, *val);
->>>>>>> 0c383648
 
 	return 0;
 }
 
 static int aca_smu_get_valid_aca_bank(struct amdgpu_device *adev,
-<<<<<<< HEAD
-				      enum aca_error_type type, int idx, struct aca_bank *bank)
-=======
 				      enum aca_smu_type type, int idx, struct aca_bank *bank)
->>>>>>> 0c383648
 {
 	int i, ret, count;
 
@@ -3280,8 +3148,6 @@
 	return 0;
 }
 
-<<<<<<< HEAD
-=======
 static int aca_smu_parse_error_code(struct amdgpu_device *adev, struct aca_bank *bank)
 {
 	int error_code;
@@ -3294,17 +3160,13 @@
 	return error_code & 0xff;
 }
 
->>>>>>> 0c383648
 static const struct aca_smu_funcs smu_v13_0_6_aca_smu_funcs = {
 	.max_ue_bank_count = 12,
 	.max_ce_bank_count = 12,
 	.set_debug_mode = aca_smu_set_debug_mode,
 	.get_valid_aca_count = aca_smu_get_valid_aca_count,
 	.get_valid_aca_bank = aca_smu_get_valid_aca_bank,
-<<<<<<< HEAD
-=======
 	.parse_error_code = aca_smu_parse_error_code,
->>>>>>> 0c383648
 };
 
 static int smu_v13_0_6_select_xgmi_plpd_policy(struct smu_context *smu,
