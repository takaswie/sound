--- conflicted
+++ resolved
@@ -295,20 +295,6 @@
 
 static void hvcs_partner_free(struct hvcs_struct *hvcsd);
 
-<<<<<<< HEAD
-static int hvcs_enable_device(struct hvcs_struct *hvcsd,
-		uint32_t unit_address, unsigned int irq, struct vio_dev *dev);
-
-static int hvcs_open(struct tty_struct *tty, struct file *filp);
-static void hvcs_close(struct tty_struct *tty, struct file *filp);
-static void hvcs_hangup(struct tty_struct * tty);
-
-static int hvcs_probe(struct vio_dev *dev,
-		const struct vio_device_id *id);
-static int __init hvcs_module_init(void);
-static void __exit hvcs_module_exit(void);
-=======
->>>>>>> 71b25f4d
 static int hvcs_initialize(void);
 
 #define HVCS_SCHED_READ	0x00000001
