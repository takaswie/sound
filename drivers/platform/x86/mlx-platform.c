--- conflicted
+++ resolved
@@ -6617,12 +6617,7 @@
 	if (mlxplat_reboot_nb)
 		unregister_reboot_notifier(mlxplat_reboot_nb);
 	mlxplat_i2c_main_exit(priv);
-<<<<<<< HEAD
-	mlxplat_post_exit();
-=======
 	mlxplat_logicdev_exit();
-	return 0;
->>>>>>> 8634c111
 }
 
 static const struct acpi_device_id mlxplat_acpi_table[] = {
