/* SPDX-License-Identifier: GPL-2.0+ */
/* Copyright (C) 2018 Microchip Technology Inc. */

#include <linux/module.h>
#include <linux/pci.h>
#include <linux/netdevice.h>
#include <linux/etherdevice.h>
#include <linux/crc32.h>
#include <linux/microchipphy.h>
#include <linux/net_tstamp.h>
#include <linux/phy.h>
#include <linux/rtnetlink.h>
#include <linux/iopoll.h>
#include <linux/crc16.h>
#include "lan743x_main.h"
#include "lan743x_ethtool.h"

static void lan743x_pci_cleanup(struct lan743x_adapter *adapter)
{
	pci_release_selected_regions(adapter->pdev,
				     pci_select_bars(adapter->pdev,
						     IORESOURCE_MEM));
	pci_disable_device(adapter->pdev);
}

static int lan743x_pci_init(struct lan743x_adapter *adapter,
			    struct pci_dev *pdev)
{
	unsigned long bars = 0;
	int ret;

	adapter->pdev = pdev;
	ret = pci_enable_device_mem(pdev);
	if (ret)
		goto return_error;

	netif_info(adapter, probe, adapter->netdev,
		   "PCI: Vendor ID = 0x%04X, Device ID = 0x%04X\n",
		   pdev->vendor, pdev->device);
	bars = pci_select_bars(pdev, IORESOURCE_MEM);
	if (!test_bit(0, &bars))
		goto disable_device;

	ret = pci_request_selected_regions(pdev, bars, DRIVER_NAME);
	if (ret)
		goto disable_device;

	pci_set_master(pdev);
	return 0;

disable_device:
	pci_disable_device(adapter->pdev);

return_error:
	return ret;
}

u32 lan743x_csr_read(struct lan743x_adapter *adapter, int offset)
{
	return ioread32(&adapter->csr.csr_address[offset]);
}

void lan743x_csr_write(struct lan743x_adapter *adapter, int offset,
		       u32 data)
{
	iowrite32(data, &adapter->csr.csr_address[offset]);
}

#define LAN743X_CSR_READ_OP(offset)	lan743x_csr_read(adapter, offset)

static int lan743x_csr_light_reset(struct lan743x_adapter *adapter)
{
	u32 data;

	data = lan743x_csr_read(adapter, HW_CFG);
	data |= HW_CFG_LRST_;
	lan743x_csr_write(adapter, HW_CFG, data);

	return readx_poll_timeout(LAN743X_CSR_READ_OP, HW_CFG, data,
				  !(data & HW_CFG_LRST_), 100000, 10000000);
}

static int lan743x_csr_wait_for_bit(struct lan743x_adapter *adapter,
				    int offset, u32 bit_mask,
				    int target_value, int usleep_min,
				    int usleep_max, int count)
{
	u32 data;

	return readx_poll_timeout(LAN743X_CSR_READ_OP, offset, data,
				  target_value == ((data & bit_mask) ? 1 : 0),
				  usleep_max, usleep_min * count);
}

static int lan743x_csr_init(struct lan743x_adapter *adapter)
{
	struct lan743x_csr *csr = &adapter->csr;
	resource_size_t bar_start, bar_length;
	int result;

	bar_start = pci_resource_start(adapter->pdev, 0);
	bar_length = pci_resource_len(adapter->pdev, 0);
	csr->csr_address = devm_ioremap(&adapter->pdev->dev,
					bar_start, bar_length);
	if (!csr->csr_address) {
		result = -ENOMEM;
		goto clean_up;
	}

	csr->id_rev = lan743x_csr_read(adapter, ID_REV);
	csr->fpga_rev = lan743x_csr_read(adapter, FPGA_REV);
	netif_info(adapter, probe, adapter->netdev,
		   "ID_REV = 0x%08X, FPGA_REV = %d.%d\n",
		   csr->id_rev,	FPGA_REV_GET_MAJOR_(csr->fpga_rev),
		   FPGA_REV_GET_MINOR_(csr->fpga_rev));
	if (!ID_REV_IS_VALID_CHIP_ID_(csr->id_rev)) {
		result = -ENODEV;
		goto clean_up;
	}

	csr->flags = LAN743X_CSR_FLAG_SUPPORTS_INTR_AUTO_SET_CLR;
	switch (csr->id_rev & ID_REV_CHIP_REV_MASK_) {
	case ID_REV_CHIP_REV_A0_:
		csr->flags |= LAN743X_CSR_FLAG_IS_A0;
		csr->flags &= ~LAN743X_CSR_FLAG_SUPPORTS_INTR_AUTO_SET_CLR;
		break;
	case ID_REV_CHIP_REV_B0_:
		csr->flags |= LAN743X_CSR_FLAG_IS_B0;
		break;
	}

	result = lan743x_csr_light_reset(adapter);
	if (result)
		goto clean_up;
	return 0;
clean_up:
	return result;
}

static void lan743x_intr_software_isr(void *context)
{
	struct lan743x_adapter *adapter = context;
	struct lan743x_intr *intr = &adapter->intr;
	u32 int_sts;

	int_sts = lan743x_csr_read(adapter, INT_STS);
	if (int_sts & INT_BIT_SW_GP_) {
		lan743x_csr_write(adapter, INT_STS, INT_BIT_SW_GP_);
		intr->software_isr_flag = 1;
	}
}

static void lan743x_tx_isr(void *context, u32 int_sts, u32 flags)
{
	struct lan743x_tx *tx = context;
	struct lan743x_adapter *adapter = tx->adapter;
	bool enable_flag = true;
	u32 int_en = 0;

	int_en = lan743x_csr_read(adapter, INT_EN_SET);
	if (flags & LAN743X_VECTOR_FLAG_SOURCE_ENABLE_CLEAR) {
		lan743x_csr_write(adapter, INT_EN_CLR,
				  INT_BIT_DMA_TX_(tx->channel_number));
	}

	if (int_sts & INT_BIT_DMA_TX_(tx->channel_number)) {
		u32 ioc_bit = DMAC_INT_BIT_TX_IOC_(tx->channel_number);
		u32 dmac_int_sts;
		u32 dmac_int_en;

		if (flags & LAN743X_VECTOR_FLAG_SOURCE_STATUS_READ)
			dmac_int_sts = lan743x_csr_read(adapter, DMAC_INT_STS);
		else
			dmac_int_sts = ioc_bit;
		if (flags & LAN743X_VECTOR_FLAG_SOURCE_ENABLE_CHECK)
			dmac_int_en = lan743x_csr_read(adapter,
						       DMAC_INT_EN_SET);
		else
			dmac_int_en = ioc_bit;

		dmac_int_en &= ioc_bit;
		dmac_int_sts &= dmac_int_en;
		if (dmac_int_sts & ioc_bit) {
			napi_schedule(&tx->napi);
			enable_flag = false;/* poll func will enable later */
		}
	}

	if (enable_flag)
		/* enable isr */
		lan743x_csr_write(adapter, INT_EN_SET,
				  INT_BIT_DMA_TX_(tx->channel_number));
}

static void lan743x_rx_isr(void *context, u32 int_sts, u32 flags)
{
	struct lan743x_rx *rx = context;
	struct lan743x_adapter *adapter = rx->adapter;
	bool enable_flag = true;

	if (flags & LAN743X_VECTOR_FLAG_SOURCE_ENABLE_CLEAR) {
		lan743x_csr_write(adapter, INT_EN_CLR,
				  INT_BIT_DMA_RX_(rx->channel_number));
	}

	if (int_sts & INT_BIT_DMA_RX_(rx->channel_number)) {
		u32 rx_frame_bit = DMAC_INT_BIT_RXFRM_(rx->channel_number);
		u32 dmac_int_sts;
		u32 dmac_int_en;

		if (flags & LAN743X_VECTOR_FLAG_SOURCE_STATUS_READ)
			dmac_int_sts = lan743x_csr_read(adapter, DMAC_INT_STS);
		else
			dmac_int_sts = rx_frame_bit;
		if (flags & LAN743X_VECTOR_FLAG_SOURCE_ENABLE_CHECK)
			dmac_int_en = lan743x_csr_read(adapter,
						       DMAC_INT_EN_SET);
		else
			dmac_int_en = rx_frame_bit;

		dmac_int_en &= rx_frame_bit;
		dmac_int_sts &= dmac_int_en;
		if (dmac_int_sts & rx_frame_bit) {
			napi_schedule(&rx->napi);
			enable_flag = false;/* poll funct will enable later */
		}
	}

	if (enable_flag) {
		/* enable isr */
		lan743x_csr_write(adapter, INT_EN_SET,
				  INT_BIT_DMA_RX_(rx->channel_number));
	}
}

static void lan743x_intr_shared_isr(void *context, u32 int_sts, u32 flags)
{
	struct lan743x_adapter *adapter = context;
	unsigned int channel;

	if (int_sts & INT_BIT_ALL_RX_) {
		for (channel = 0; channel < LAN743X_USED_RX_CHANNELS;
			channel++) {
			u32 int_bit = INT_BIT_DMA_RX_(channel);

			if (int_sts & int_bit) {
				lan743x_rx_isr(&adapter->rx[channel],
					       int_bit, flags);
				int_sts &= ~int_bit;
			}
		}
	}
	if (int_sts & INT_BIT_ALL_TX_) {
		for (channel = 0; channel < LAN743X_USED_TX_CHANNELS;
			channel++) {
			u32 int_bit = INT_BIT_DMA_TX_(channel);

			if (int_sts & int_bit) {
				lan743x_tx_isr(&adapter->tx[channel],
					       int_bit, flags);
				int_sts &= ~int_bit;
			}
		}
	}
	if (int_sts & INT_BIT_ALL_OTHER_) {
		if (int_sts & INT_BIT_SW_GP_) {
			lan743x_intr_software_isr(adapter);
			int_sts &= ~INT_BIT_SW_GP_;
		}
		if (int_sts & INT_BIT_1588_) {
			lan743x_ptp_isr(adapter);
			int_sts &= ~INT_BIT_1588_;
		}
	}
	if (int_sts)
		lan743x_csr_write(adapter, INT_EN_CLR, int_sts);
}

static irqreturn_t lan743x_intr_entry_isr(int irq, void *ptr)
{
	struct lan743x_vector *vector = ptr;
	struct lan743x_adapter *adapter = vector->adapter;
	irqreturn_t result = IRQ_NONE;
	u32 int_enables;
	u32 int_sts;

	if (vector->flags & LAN743X_VECTOR_FLAG_SOURCE_STATUS_READ) {
		int_sts = lan743x_csr_read(adapter, INT_STS);
	} else if (vector->flags &
		   (LAN743X_VECTOR_FLAG_SOURCE_STATUS_R2C |
		   LAN743X_VECTOR_FLAG_SOURCE_ENABLE_R2C)) {
		int_sts = lan743x_csr_read(adapter, INT_STS_R2C);
	} else {
		/* use mask as implied status */
		int_sts = vector->int_mask | INT_BIT_MAS_;
	}

	if (!(int_sts & INT_BIT_MAS_))
		goto irq_done;

	if (vector->flags & LAN743X_VECTOR_FLAG_VECTOR_ENABLE_ISR_CLEAR)
		/* disable vector interrupt */
		lan743x_csr_write(adapter,
				  INT_VEC_EN_CLR,
				  INT_VEC_EN_(vector->vector_index));

	if (vector->flags & LAN743X_VECTOR_FLAG_MASTER_ENABLE_CLEAR)
		/* disable master interrupt */
		lan743x_csr_write(adapter, INT_EN_CLR, INT_BIT_MAS_);

	if (vector->flags & LAN743X_VECTOR_FLAG_SOURCE_ENABLE_CHECK) {
		int_enables = lan743x_csr_read(adapter, INT_EN_SET);
	} else {
		/*  use vector mask as implied enable mask */
		int_enables = vector->int_mask;
	}

	int_sts &= int_enables;
	int_sts &= vector->int_mask;
	if (int_sts) {
		if (vector->handler) {
			vector->handler(vector->context,
					int_sts, vector->flags);
		} else {
			/* disable interrupts on this vector */
			lan743x_csr_write(adapter, INT_EN_CLR,
					  vector->int_mask);
		}
		result = IRQ_HANDLED;
	}

	if (vector->flags & LAN743X_VECTOR_FLAG_MASTER_ENABLE_SET)
		/* enable master interrupt */
		lan743x_csr_write(adapter, INT_EN_SET, INT_BIT_MAS_);

	if (vector->flags & LAN743X_VECTOR_FLAG_VECTOR_ENABLE_ISR_SET)
		/* enable vector interrupt */
		lan743x_csr_write(adapter,
				  INT_VEC_EN_SET,
				  INT_VEC_EN_(vector->vector_index));
irq_done:
	return result;
}

static int lan743x_intr_test_isr(struct lan743x_adapter *adapter)
{
	struct lan743x_intr *intr = &adapter->intr;
	int result = -ENODEV;
	int timeout = 10;

	intr->software_isr_flag = 0;

	/* enable interrupt */
	lan743x_csr_write(adapter, INT_EN_SET, INT_BIT_SW_GP_);

	/* activate interrupt here */
	lan743x_csr_write(adapter, INT_SET, INT_BIT_SW_GP_);
	while ((timeout > 0) && (!(intr->software_isr_flag))) {
		usleep_range(1000, 20000);
		timeout--;
	}

	if (intr->software_isr_flag)
		result = 0;

	/* disable interrupts */
	lan743x_csr_write(adapter, INT_EN_CLR, INT_BIT_SW_GP_);
	return result;
}

static int lan743x_intr_register_isr(struct lan743x_adapter *adapter,
				     int vector_index, u32 flags,
				     u32 int_mask,
				     lan743x_vector_handler handler,
				     void *context)
{
	struct lan743x_vector *vector = &adapter->intr.vector_list
					[vector_index];
	int ret;

	vector->adapter = adapter;
	vector->flags = flags;
	vector->vector_index = vector_index;
	vector->int_mask = int_mask;
	vector->handler = handler;
	vector->context = context;

	ret = request_irq(vector->irq,
			  lan743x_intr_entry_isr,
			  (flags & LAN743X_VECTOR_FLAG_IRQ_SHARED) ?
			  IRQF_SHARED : 0, DRIVER_NAME, vector);
	if (ret) {
		vector->handler = NULL;
		vector->context = NULL;
		vector->int_mask = 0;
		vector->flags = 0;
	}
	return ret;
}

static void lan743x_intr_unregister_isr(struct lan743x_adapter *adapter,
					int vector_index)
{
	struct lan743x_vector *vector = &adapter->intr.vector_list
					[vector_index];

	free_irq(vector->irq, vector);
	vector->handler = NULL;
	vector->context = NULL;
	vector->int_mask = 0;
	vector->flags = 0;
}

static u32 lan743x_intr_get_vector_flags(struct lan743x_adapter *adapter,
					 u32 int_mask)
{
	int index;

	for (index = 0; index < LAN743X_MAX_VECTOR_COUNT; index++) {
		if (adapter->intr.vector_list[index].int_mask & int_mask)
			return adapter->intr.vector_list[index].flags;
	}
	return 0;
}

static void lan743x_intr_close(struct lan743x_adapter *adapter)
{
	struct lan743x_intr *intr = &adapter->intr;
	int index = 0;

	lan743x_csr_write(adapter, INT_EN_CLR, INT_BIT_MAS_);
	lan743x_csr_write(adapter, INT_VEC_EN_CLR, 0x000000FF);

	for (index = 0; index < LAN743X_MAX_VECTOR_COUNT; index++) {
		if (intr->flags & INTR_FLAG_IRQ_REQUESTED(index)) {
			lan743x_intr_unregister_isr(adapter, index);
			intr->flags &= ~INTR_FLAG_IRQ_REQUESTED(index);
		}
	}

	if (intr->flags & INTR_FLAG_MSI_ENABLED) {
		pci_disable_msi(adapter->pdev);
		intr->flags &= ~INTR_FLAG_MSI_ENABLED;
	}

	if (intr->flags & INTR_FLAG_MSIX_ENABLED) {
		pci_disable_msix(adapter->pdev);
		intr->flags &= ~INTR_FLAG_MSIX_ENABLED;
	}
}

static int lan743x_intr_open(struct lan743x_adapter *adapter)
{
	struct msix_entry msix_entries[LAN743X_MAX_VECTOR_COUNT];
	struct lan743x_intr *intr = &adapter->intr;
	u32 int_vec_en_auto_clr = 0;
	u32 int_vec_map0 = 0;
	u32 int_vec_map1 = 0;
	int ret = -ENODEV;
	int index = 0;
	u32 flags = 0;

	intr->number_of_vectors = 0;

	/* Try to set up MSIX interrupts */
	memset(&msix_entries[0], 0,
	       sizeof(struct msix_entry) * LAN743X_MAX_VECTOR_COUNT);
	for (index = 0; index < LAN743X_MAX_VECTOR_COUNT; index++)
		msix_entries[index].entry = index;
	ret = pci_enable_msix_range(adapter->pdev,
				    msix_entries, 1,
				    1 + LAN743X_USED_TX_CHANNELS +
				    LAN743X_USED_RX_CHANNELS);

	if (ret > 0) {
		intr->flags |= INTR_FLAG_MSIX_ENABLED;
		intr->number_of_vectors = ret;
		intr->using_vectors = true;
		for (index = 0; index < intr->number_of_vectors; index++)
			intr->vector_list[index].irq = msix_entries
						       [index].vector;
		netif_info(adapter, ifup, adapter->netdev,
			   "using MSIX interrupts, number of vectors = %d\n",
			   intr->number_of_vectors);
	}

	/* If MSIX failed try to setup using MSI interrupts */
	if (!intr->number_of_vectors) {
		if (!(adapter->csr.flags & LAN743X_CSR_FLAG_IS_A0)) {
			if (!pci_enable_msi(adapter->pdev)) {
				intr->flags |= INTR_FLAG_MSI_ENABLED;
				intr->number_of_vectors = 1;
				intr->using_vectors = true;
				intr->vector_list[0].irq =
					adapter->pdev->irq;
				netif_info(adapter, ifup, adapter->netdev,
					   "using MSI interrupts, number of vectors = %d\n",
					   intr->number_of_vectors);
			}
		}
	}

	/* If MSIX, and MSI failed, setup using legacy interrupt */
	if (!intr->number_of_vectors) {
		intr->number_of_vectors = 1;
		intr->using_vectors = false;
		intr->vector_list[0].irq = intr->irq;
		netif_info(adapter, ifup, adapter->netdev,
			   "using legacy interrupts\n");
	}

	/* At this point we must have at least one irq */
	lan743x_csr_write(adapter, INT_VEC_EN_CLR, 0xFFFFFFFF);

	/* map all interrupts to vector 0 */
	lan743x_csr_write(adapter, INT_VEC_MAP0, 0x00000000);
	lan743x_csr_write(adapter, INT_VEC_MAP1, 0x00000000);
	lan743x_csr_write(adapter, INT_VEC_MAP2, 0x00000000);
	flags = LAN743X_VECTOR_FLAG_SOURCE_STATUS_READ |
		LAN743X_VECTOR_FLAG_SOURCE_STATUS_W2C |
		LAN743X_VECTOR_FLAG_SOURCE_ENABLE_CHECK |
		LAN743X_VECTOR_FLAG_SOURCE_ENABLE_CLEAR;

	if (intr->using_vectors) {
		flags |= LAN743X_VECTOR_FLAG_VECTOR_ENABLE_ISR_CLEAR |
			 LAN743X_VECTOR_FLAG_VECTOR_ENABLE_ISR_SET;
	} else {
		flags |= LAN743X_VECTOR_FLAG_MASTER_ENABLE_CLEAR |
			 LAN743X_VECTOR_FLAG_MASTER_ENABLE_SET |
			 LAN743X_VECTOR_FLAG_IRQ_SHARED;
	}

	if (adapter->csr.flags & LAN743X_CSR_FLAG_SUPPORTS_INTR_AUTO_SET_CLR) {
		flags &= ~LAN743X_VECTOR_FLAG_SOURCE_STATUS_READ;
		flags &= ~LAN743X_VECTOR_FLAG_SOURCE_STATUS_W2C;
		flags &= ~LAN743X_VECTOR_FLAG_SOURCE_ENABLE_CLEAR;
		flags &= ~LAN743X_VECTOR_FLAG_SOURCE_ENABLE_CHECK;
		flags |= LAN743X_VECTOR_FLAG_SOURCE_STATUS_R2C;
		flags |= LAN743X_VECTOR_FLAG_SOURCE_ENABLE_R2C;
	}

	ret = lan743x_intr_register_isr(adapter, 0, flags,
					INT_BIT_ALL_RX_ | INT_BIT_ALL_TX_ |
					INT_BIT_ALL_OTHER_,
					lan743x_intr_shared_isr, adapter);
	if (ret)
		goto clean_up;
	intr->flags |= INTR_FLAG_IRQ_REQUESTED(0);

	if (intr->using_vectors)
		lan743x_csr_write(adapter, INT_VEC_EN_SET,
				  INT_VEC_EN_(0));

	if (!(adapter->csr.flags & LAN743X_CSR_FLAG_IS_A0)) {
		lan743x_csr_write(adapter, INT_MOD_CFG0, LAN743X_INT_MOD);
		lan743x_csr_write(adapter, INT_MOD_CFG1, LAN743X_INT_MOD);
		lan743x_csr_write(adapter, INT_MOD_CFG2, LAN743X_INT_MOD);
		lan743x_csr_write(adapter, INT_MOD_CFG3, LAN743X_INT_MOD);
		lan743x_csr_write(adapter, INT_MOD_CFG4, LAN743X_INT_MOD);
		lan743x_csr_write(adapter, INT_MOD_CFG5, LAN743X_INT_MOD);
		lan743x_csr_write(adapter, INT_MOD_CFG6, LAN743X_INT_MOD);
		lan743x_csr_write(adapter, INT_MOD_CFG7, LAN743X_INT_MOD);
		lan743x_csr_write(adapter, INT_MOD_MAP0, 0x00005432);
		lan743x_csr_write(adapter, INT_MOD_MAP1, 0x00000001);
		lan743x_csr_write(adapter, INT_MOD_MAP2, 0x00FFFFFF);
	}

	/* enable interrupts */
	lan743x_csr_write(adapter, INT_EN_SET, INT_BIT_MAS_);
	ret = lan743x_intr_test_isr(adapter);
	if (ret)
		goto clean_up;

	if (intr->number_of_vectors > 1) {
		int number_of_tx_vectors = intr->number_of_vectors - 1;

		if (number_of_tx_vectors > LAN743X_USED_TX_CHANNELS)
			number_of_tx_vectors = LAN743X_USED_TX_CHANNELS;
		flags = LAN743X_VECTOR_FLAG_SOURCE_STATUS_READ |
			LAN743X_VECTOR_FLAG_SOURCE_STATUS_W2C |
			LAN743X_VECTOR_FLAG_SOURCE_ENABLE_CHECK |
			LAN743X_VECTOR_FLAG_SOURCE_ENABLE_CLEAR |
			LAN743X_VECTOR_FLAG_VECTOR_ENABLE_ISR_CLEAR |
			LAN743X_VECTOR_FLAG_VECTOR_ENABLE_ISR_SET;

		if (adapter->csr.flags &
		   LAN743X_CSR_FLAG_SUPPORTS_INTR_AUTO_SET_CLR) {
			flags = LAN743X_VECTOR_FLAG_VECTOR_ENABLE_AUTO_CLEAR |
				LAN743X_VECTOR_FLAG_VECTOR_ENABLE_AUTO_SET |
				LAN743X_VECTOR_FLAG_SOURCE_ENABLE_AUTO_SET |
				LAN743X_VECTOR_FLAG_SOURCE_ENABLE_AUTO_CLEAR |
				LAN743X_VECTOR_FLAG_SOURCE_STATUS_AUTO_CLEAR;
		}

		for (index = 0; index < number_of_tx_vectors; index++) {
			u32 int_bit = INT_BIT_DMA_TX_(index);
			int vector = index + 1;

			/* map TX interrupt to vector */
			int_vec_map1 |= INT_VEC_MAP1_TX_VEC_(index, vector);
			lan743x_csr_write(adapter, INT_VEC_MAP1, int_vec_map1);
			if (flags &
			    LAN743X_VECTOR_FLAG_VECTOR_ENABLE_AUTO_CLEAR) {
				int_vec_en_auto_clr |= INT_VEC_EN_(vector);
				lan743x_csr_write(adapter, INT_VEC_EN_AUTO_CLR,
						  int_vec_en_auto_clr);
			}

			/* Remove TX interrupt from shared mask */
			intr->vector_list[0].int_mask &= ~int_bit;
			ret = lan743x_intr_register_isr(adapter, vector, flags,
							int_bit, lan743x_tx_isr,
							&adapter->tx[index]);
			if (ret)
				goto clean_up;
			intr->flags |= INTR_FLAG_IRQ_REQUESTED(vector);
			if (!(flags &
			    LAN743X_VECTOR_FLAG_VECTOR_ENABLE_AUTO_SET))
				lan743x_csr_write(adapter, INT_VEC_EN_SET,
						  INT_VEC_EN_(vector));
		}
	}
	if ((intr->number_of_vectors - LAN743X_USED_TX_CHANNELS) > 1) {
		int number_of_rx_vectors = intr->number_of_vectors -
					   LAN743X_USED_TX_CHANNELS - 1;

		if (number_of_rx_vectors > LAN743X_USED_RX_CHANNELS)
			number_of_rx_vectors = LAN743X_USED_RX_CHANNELS;

		flags = LAN743X_VECTOR_FLAG_SOURCE_STATUS_READ |
			LAN743X_VECTOR_FLAG_SOURCE_STATUS_W2C |
			LAN743X_VECTOR_FLAG_SOURCE_ENABLE_CHECK |
			LAN743X_VECTOR_FLAG_SOURCE_ENABLE_CLEAR |
			LAN743X_VECTOR_FLAG_VECTOR_ENABLE_ISR_CLEAR |
			LAN743X_VECTOR_FLAG_VECTOR_ENABLE_ISR_SET;

		if (adapter->csr.flags &
		    LAN743X_CSR_FLAG_SUPPORTS_INTR_AUTO_SET_CLR) {
			flags = LAN743X_VECTOR_FLAG_VECTOR_ENABLE_AUTO_CLEAR |
				LAN743X_VECTOR_FLAG_VECTOR_ENABLE_AUTO_SET |
				LAN743X_VECTOR_FLAG_SOURCE_ENABLE_AUTO_SET |
				LAN743X_VECTOR_FLAG_SOURCE_ENABLE_AUTO_CLEAR |
				LAN743X_VECTOR_FLAG_SOURCE_STATUS_AUTO_CLEAR;
		}
		for (index = 0; index < number_of_rx_vectors; index++) {
			int vector = index + 1 + LAN743X_USED_TX_CHANNELS;
			u32 int_bit = INT_BIT_DMA_RX_(index);

			/* map RX interrupt to vector */
			int_vec_map0 |= INT_VEC_MAP0_RX_VEC_(index, vector);
			lan743x_csr_write(adapter, INT_VEC_MAP0, int_vec_map0);
			if (flags &
			    LAN743X_VECTOR_FLAG_VECTOR_ENABLE_AUTO_CLEAR) {
				int_vec_en_auto_clr |= INT_VEC_EN_(vector);
				lan743x_csr_write(adapter, INT_VEC_EN_AUTO_CLR,
						  int_vec_en_auto_clr);
			}

			/* Remove RX interrupt from shared mask */
			intr->vector_list[0].int_mask &= ~int_bit;
			ret = lan743x_intr_register_isr(adapter, vector, flags,
							int_bit, lan743x_rx_isr,
							&adapter->rx[index]);
			if (ret)
				goto clean_up;
			intr->flags |= INTR_FLAG_IRQ_REQUESTED(vector);

			lan743x_csr_write(adapter, INT_VEC_EN_SET,
					  INT_VEC_EN_(vector));
		}
	}
	return 0;

clean_up:
	lan743x_intr_close(adapter);
	return ret;
}

static int lan743x_dp_write(struct lan743x_adapter *adapter,
			    u32 select, u32 addr, u32 length, u32 *buf)
{
	int ret = -EIO;
	u32 dp_sel;
	int i;

	mutex_lock(&adapter->dp_lock);
	if (lan743x_csr_wait_for_bit(adapter, DP_SEL, DP_SEL_DPRDY_,
				     1, 40, 100, 100))
		goto unlock;
	dp_sel = lan743x_csr_read(adapter, DP_SEL);
	dp_sel &= ~DP_SEL_MASK_;
	dp_sel |= select;
	lan743x_csr_write(adapter, DP_SEL, dp_sel);

	for (i = 0; i < length; i++) {
		lan743x_csr_write(adapter, DP_ADDR, addr + i);
		lan743x_csr_write(adapter, DP_DATA_0, buf[i]);
		lan743x_csr_write(adapter, DP_CMD, DP_CMD_WRITE_);
		if (lan743x_csr_wait_for_bit(adapter, DP_SEL, DP_SEL_DPRDY_,
					     1, 40, 100, 100))
			goto unlock;
	}
	ret = 0;

unlock:
	mutex_unlock(&adapter->dp_lock);
	return ret;
}

static u32 lan743x_mac_mii_access(u16 id, u16 index, int read)
{
	u32 ret;

	ret = (id << MAC_MII_ACC_PHY_ADDR_SHIFT_) &
		MAC_MII_ACC_PHY_ADDR_MASK_;
	ret |= (index << MAC_MII_ACC_MIIRINDA_SHIFT_) &
		MAC_MII_ACC_MIIRINDA_MASK_;

	if (read)
		ret |= MAC_MII_ACC_MII_READ_;
	else
		ret |= MAC_MII_ACC_MII_WRITE_;
	ret |= MAC_MII_ACC_MII_BUSY_;

	return ret;
}

static int lan743x_mac_mii_wait_till_not_busy(struct lan743x_adapter *adapter)
{
	u32 data;

	return readx_poll_timeout(LAN743X_CSR_READ_OP, MAC_MII_ACC, data,
				  !(data & MAC_MII_ACC_MII_BUSY_), 0, 1000000);
}

static int lan743x_mdiobus_read(struct mii_bus *bus, int phy_id, int index)
{
	struct lan743x_adapter *adapter = bus->priv;
	u32 val, mii_access;
	int ret;

	/* comfirm MII not busy */
	ret = lan743x_mac_mii_wait_till_not_busy(adapter);
	if (ret < 0)
		return ret;

	/* set the address, index & direction (read from PHY) */
	mii_access = lan743x_mac_mii_access(phy_id, index, MAC_MII_READ);
	lan743x_csr_write(adapter, MAC_MII_ACC, mii_access);
	ret = lan743x_mac_mii_wait_till_not_busy(adapter);
	if (ret < 0)
		return ret;

	val = lan743x_csr_read(adapter, MAC_MII_DATA);
	return (int)(val & 0xFFFF);
}

static int lan743x_mdiobus_write(struct mii_bus *bus,
				 int phy_id, int index, u16 regval)
{
	struct lan743x_adapter *adapter = bus->priv;
	u32 val, mii_access;
	int ret;

	/* confirm MII not busy */
	ret = lan743x_mac_mii_wait_till_not_busy(adapter);
	if (ret < 0)
		return ret;
	val = (u32)regval;
	lan743x_csr_write(adapter, MAC_MII_DATA, val);

	/* set the address, index & direction (write to PHY) */
	mii_access = lan743x_mac_mii_access(phy_id, index, MAC_MII_WRITE);
	lan743x_csr_write(adapter, MAC_MII_ACC, mii_access);
	ret = lan743x_mac_mii_wait_till_not_busy(adapter);
	return ret;
}

static void lan743x_mac_set_address(struct lan743x_adapter *adapter,
				    u8 *addr)
{
	u32 addr_lo, addr_hi;

	addr_lo = addr[0] |
		addr[1] << 8 |
		addr[2] << 16 |
		addr[3] << 24;
	addr_hi = addr[4] |
		addr[5] << 8;
	lan743x_csr_write(adapter, MAC_RX_ADDRL, addr_lo);
	lan743x_csr_write(adapter, MAC_RX_ADDRH, addr_hi);

	ether_addr_copy(adapter->mac_address, addr);
	netif_info(adapter, drv, adapter->netdev,
		   "MAC address set to %pM\n", addr);
}

static int lan743x_mac_init(struct lan743x_adapter *adapter)
{
	bool mac_address_valid = true;
	struct net_device *netdev;
	u32 mac_addr_hi = 0;
	u32 mac_addr_lo = 0;
	u32 data;
	int ret;

	netdev = adapter->netdev;
	lan743x_csr_write(adapter, MAC_CR, MAC_CR_RST_);
	ret = lan743x_csr_wait_for_bit(adapter, MAC_CR, MAC_CR_RST_,
				       0, 1000, 20000, 100);
	if (ret)
		return ret;

	/* setup auto duplex, and speed detection */
	data = lan743x_csr_read(adapter, MAC_CR);
	data |= MAC_CR_ADD_ | MAC_CR_ASD_;
	data |= MAC_CR_CNTR_RST_;
	lan743x_csr_write(adapter, MAC_CR, data);

	mac_addr_hi = lan743x_csr_read(adapter, MAC_RX_ADDRH);
	mac_addr_lo = lan743x_csr_read(adapter, MAC_RX_ADDRL);
	adapter->mac_address[0] = mac_addr_lo & 0xFF;
	adapter->mac_address[1] = (mac_addr_lo >> 8) & 0xFF;
	adapter->mac_address[2] = (mac_addr_lo >> 16) & 0xFF;
	adapter->mac_address[3] = (mac_addr_lo >> 24) & 0xFF;
	adapter->mac_address[4] = mac_addr_hi & 0xFF;
	adapter->mac_address[5] = (mac_addr_hi >> 8) & 0xFF;

	if (((mac_addr_hi & 0x0000FFFF) == 0x0000FFFF) &&
	    mac_addr_lo == 0xFFFFFFFF) {
		mac_address_valid = false;
	} else if (!is_valid_ether_addr(adapter->mac_address)) {
		mac_address_valid = false;
	}

	if (!mac_address_valid)
		eth_random_addr(adapter->mac_address);
	lan743x_mac_set_address(adapter, adapter->mac_address);
	ether_addr_copy(netdev->dev_addr, adapter->mac_address);
	return 0;
}

static int lan743x_mac_open(struct lan743x_adapter *adapter)
{
	int ret = 0;
	u32 temp;

	temp = lan743x_csr_read(adapter, MAC_RX);
	lan743x_csr_write(adapter, MAC_RX, temp | MAC_RX_RXEN_);
	temp = lan743x_csr_read(adapter, MAC_TX);
	lan743x_csr_write(adapter, MAC_TX, temp | MAC_TX_TXEN_);
	return ret;
}

static void lan743x_mac_close(struct lan743x_adapter *adapter)
{
	u32 temp;

	temp = lan743x_csr_read(adapter, MAC_TX);
	temp &= ~MAC_TX_TXEN_;
	lan743x_csr_write(adapter, MAC_TX, temp);
	lan743x_csr_wait_for_bit(adapter, MAC_TX, MAC_TX_TXD_,
				 1, 1000, 20000, 100);

	temp = lan743x_csr_read(adapter, MAC_RX);
	temp &= ~MAC_RX_RXEN_;
	lan743x_csr_write(adapter, MAC_RX, temp);
	lan743x_csr_wait_for_bit(adapter, MAC_RX, MAC_RX_RXD_,
				 1, 1000, 20000, 100);
}

static void lan743x_mac_flow_ctrl_set_enables(struct lan743x_adapter *adapter,
					      bool tx_enable, bool rx_enable)
{
	u32 flow_setting = 0;

	/* set maximum pause time because when fifo space frees
	 * up a zero value pause frame will be sent to release the pause
	 */
	flow_setting = MAC_FLOW_CR_FCPT_MASK_;
	if (tx_enable)
		flow_setting |= MAC_FLOW_CR_TX_FCEN_;
	if (rx_enable)
		flow_setting |= MAC_FLOW_CR_RX_FCEN_;
	lan743x_csr_write(adapter, MAC_FLOW, flow_setting);
}

static int lan743x_mac_set_mtu(struct lan743x_adapter *adapter, int new_mtu)
{
	int enabled = 0;
	u32 mac_rx = 0;

	mac_rx = lan743x_csr_read(adapter, MAC_RX);
	if (mac_rx & MAC_RX_RXEN_) {
		enabled = 1;
		if (mac_rx & MAC_RX_RXD_) {
			lan743x_csr_write(adapter, MAC_RX, mac_rx);
			mac_rx &= ~MAC_RX_RXD_;
		}
		mac_rx &= ~MAC_RX_RXEN_;
		lan743x_csr_write(adapter, MAC_RX, mac_rx);
		lan743x_csr_wait_for_bit(adapter, MAC_RX, MAC_RX_RXD_,
					 1, 1000, 20000, 100);
		lan743x_csr_write(adapter, MAC_RX, mac_rx | MAC_RX_RXD_);
	}

	mac_rx &= ~(MAC_RX_MAX_SIZE_MASK_);
	mac_rx |= (((new_mtu + ETH_HLEN + 4) << MAC_RX_MAX_SIZE_SHIFT_) &
		  MAC_RX_MAX_SIZE_MASK_);
	lan743x_csr_write(adapter, MAC_RX, mac_rx);

	if (enabled) {
		mac_rx |= MAC_RX_RXEN_;
		lan743x_csr_write(adapter, MAC_RX, mac_rx);
	}
	return 0;
}

/* PHY */
static int lan743x_phy_reset(struct lan743x_adapter *adapter)
{
	u32 data;

	/* Only called with in probe, and before mdiobus_register */

	data = lan743x_csr_read(adapter, PMT_CTL);
	data |= PMT_CTL_ETH_PHY_RST_;
	lan743x_csr_write(adapter, PMT_CTL, data);

	return readx_poll_timeout(LAN743X_CSR_READ_OP, PMT_CTL, data,
				  (!(data & PMT_CTL_ETH_PHY_RST_) &&
				  (data & PMT_CTL_READY_)),
				  50000, 1000000);
}

static void lan743x_phy_update_flowcontrol(struct lan743x_adapter *adapter,
					   u8 duplex, u16 local_adv,
					   u16 remote_adv)
{
	struct lan743x_phy *phy = &adapter->phy;
	u8 cap;

	if (phy->fc_autoneg)
		cap = mii_resolve_flowctrl_fdx(local_adv, remote_adv);
	else
		cap = phy->fc_request_control;

	lan743x_mac_flow_ctrl_set_enables(adapter,
					  cap & FLOW_CTRL_TX,
					  cap & FLOW_CTRL_RX);
}

static int lan743x_phy_init(struct lan743x_adapter *adapter)
{
	return lan743x_phy_reset(adapter);
}

static void lan743x_phy_link_status_change(struct net_device *netdev)
{
	struct lan743x_adapter *adapter = netdev_priv(netdev);
	struct phy_device *phydev = netdev->phydev;

	phy_print_status(phydev);
	if (phydev->state == PHY_RUNNING) {
		struct ethtool_link_ksettings ksettings;
		int remote_advertisement = 0;
		int local_advertisement = 0;

		memset(&ksettings, 0, sizeof(ksettings));
		phy_ethtool_get_link_ksettings(netdev, &ksettings);
		local_advertisement = phy_read(phydev, MII_ADVERTISE);
		if (local_advertisement < 0)
			return;

		remote_advertisement = phy_read(phydev, MII_LPA);
		if (remote_advertisement < 0)
			return;

		lan743x_phy_update_flowcontrol(adapter,
					       ksettings.base.duplex,
					       local_advertisement,
					       remote_advertisement);
		lan743x_ptp_update_latency(adapter, ksettings.base.speed);
	}
}

static void lan743x_phy_close(struct lan743x_adapter *adapter)
{
	struct net_device *netdev = adapter->netdev;

	phy_stop(netdev->phydev);
	phy_disconnect(netdev->phydev);
	netdev->phydev = NULL;
}

static int lan743x_phy_open(struct lan743x_adapter *adapter)
{
	struct lan743x_phy *phy = &adapter->phy;
	struct phy_device *phydev;
	struct net_device *netdev;
	int ret = -EIO;
	u32 mii_adv;

	netdev = adapter->netdev;
	phydev = phy_find_first(adapter->mdiobus);
	if (!phydev)
		goto return_error;

	ret = phy_connect_direct(netdev, phydev,
				 lan743x_phy_link_status_change,
				 PHY_INTERFACE_MODE_GMII);
	if (ret)
		goto return_error;

	/* MAC doesn't support 1000T Half */
	phydev->supported &= ~SUPPORTED_1000baseT_Half;

	/* support both flow controls */
	phy->fc_request_control = (FLOW_CTRL_RX | FLOW_CTRL_TX);
	phydev->advertising &= ~(ADVERTISED_Pause | ADVERTISED_Asym_Pause);
	mii_adv = (u32)mii_advertise_flowctrl(phy->fc_request_control);
	phydev->advertising |= mii_adv_to_ethtool_adv_t(mii_adv);
	phy->fc_autoneg = phydev->autoneg;

	phy_start(phydev);
	phy_start_aneg(phydev);
	return 0;

return_error:
	return ret;
}

static void lan743x_rfe_open(struct lan743x_adapter *adapter)
{
	lan743x_csr_write(adapter, RFE_RSS_CFG,
		RFE_RSS_CFG_UDP_IPV6_EX_ |
		RFE_RSS_CFG_TCP_IPV6_EX_ |
		RFE_RSS_CFG_IPV6_EX_ |
		RFE_RSS_CFG_UDP_IPV6_ |
		RFE_RSS_CFG_TCP_IPV6_ |
		RFE_RSS_CFG_IPV6_ |
		RFE_RSS_CFG_UDP_IPV4_ |
		RFE_RSS_CFG_TCP_IPV4_ |
		RFE_RSS_CFG_IPV4_ |
		RFE_RSS_CFG_VALID_HASH_BITS_ |
		RFE_RSS_CFG_RSS_QUEUE_ENABLE_ |
		RFE_RSS_CFG_RSS_HASH_STORE_ |
		RFE_RSS_CFG_RSS_ENABLE_);
}

static void lan743x_rfe_update_mac_address(struct lan743x_adapter *adapter)
{
	u8 *mac_addr;
	u32 mac_addr_hi = 0;
	u32 mac_addr_lo = 0;

	/* Add mac address to perfect Filter */
	mac_addr = adapter->mac_address;
	mac_addr_lo = ((((u32)(mac_addr[0])) << 0) |
		      (((u32)(mac_addr[1])) << 8) |
		      (((u32)(mac_addr[2])) << 16) |
		      (((u32)(mac_addr[3])) << 24));
	mac_addr_hi = ((((u32)(mac_addr[4])) << 0) |
		      (((u32)(mac_addr[5])) << 8));

	lan743x_csr_write(adapter, RFE_ADDR_FILT_LO(0), mac_addr_lo);
	lan743x_csr_write(adapter, RFE_ADDR_FILT_HI(0),
			  mac_addr_hi | RFE_ADDR_FILT_HI_VALID_);
}

static void lan743x_rfe_set_multicast(struct lan743x_adapter *adapter)
{
	struct net_device *netdev = adapter->netdev;
	u32 hash_table[DP_SEL_VHF_HASH_LEN];
	u32 rfctl;
	u32 data;

	rfctl = lan743x_csr_read(adapter, RFE_CTL);
	rfctl &= ~(RFE_CTL_AU_ | RFE_CTL_AM_ |
		 RFE_CTL_DA_PERFECT_ | RFE_CTL_MCAST_HASH_);
	rfctl |= RFE_CTL_AB_;
	if (netdev->flags & IFF_PROMISC) {
		rfctl |= RFE_CTL_AM_ | RFE_CTL_AU_;
	} else {
		if (netdev->flags & IFF_ALLMULTI)
			rfctl |= RFE_CTL_AM_;
	}

	memset(hash_table, 0, DP_SEL_VHF_HASH_LEN * sizeof(u32));
	if (netdev_mc_count(netdev)) {
		struct netdev_hw_addr *ha;
		int i;

		rfctl |= RFE_CTL_DA_PERFECT_;
		i = 1;
		netdev_for_each_mc_addr(ha, netdev) {
			/* set first 32 into Perfect Filter */
			if (i < 33) {
				lan743x_csr_write(adapter,
						  RFE_ADDR_FILT_HI(i), 0);
				data = ha->addr[3];
				data = ha->addr[2] | (data << 8);
				data = ha->addr[1] | (data << 8);
				data = ha->addr[0] | (data << 8);
				lan743x_csr_write(adapter,
						  RFE_ADDR_FILT_LO(i), data);
				data = ha->addr[5];
				data = ha->addr[4] | (data << 8);
				data |= RFE_ADDR_FILT_HI_VALID_;
				lan743x_csr_write(adapter,
						  RFE_ADDR_FILT_HI(i), data);
			} else {
				u32 bitnum = (ether_crc(ETH_ALEN, ha->addr) >>
					     23) & 0x1FF;
				hash_table[bitnum / 32] |= (1 << (bitnum % 32));
				rfctl |= RFE_CTL_MCAST_HASH_;
			}
			i++;
		}
	}

	lan743x_dp_write(adapter, DP_SEL_RFE_RAM,
			 DP_SEL_VHF_VLAN_LEN,
			 DP_SEL_VHF_HASH_LEN, hash_table);
	lan743x_csr_write(adapter, RFE_CTL, rfctl);
}

static int lan743x_dmac_init(struct lan743x_adapter *adapter)
{
	u32 data = 0;

	lan743x_csr_write(adapter, DMAC_CMD, DMAC_CMD_SWR_);
	lan743x_csr_wait_for_bit(adapter, DMAC_CMD, DMAC_CMD_SWR_,
				 0, 1000, 20000, 100);
	switch (DEFAULT_DMA_DESCRIPTOR_SPACING) {
	case DMA_DESCRIPTOR_SPACING_16:
		data = DMAC_CFG_MAX_DSPACE_16_;
		break;
	case DMA_DESCRIPTOR_SPACING_32:
		data = DMAC_CFG_MAX_DSPACE_32_;
		break;
	case DMA_DESCRIPTOR_SPACING_64:
		data = DMAC_CFG_MAX_DSPACE_64_;
		break;
	case DMA_DESCRIPTOR_SPACING_128:
		data = DMAC_CFG_MAX_DSPACE_128_;
		break;
	default:
		return -EPERM;
	}
	if (!(adapter->csr.flags & LAN743X_CSR_FLAG_IS_A0))
		data |= DMAC_CFG_COAL_EN_;
	data |= DMAC_CFG_CH_ARB_SEL_RX_HIGH_;
	data |= DMAC_CFG_MAX_READ_REQ_SET_(6);
	lan743x_csr_write(adapter, DMAC_CFG, data);
	data = DMAC_COAL_CFG_TIMER_LIMIT_SET_(1);
	data |= DMAC_COAL_CFG_TIMER_TX_START_;
	data |= DMAC_COAL_CFG_FLUSH_INTS_;
	data |= DMAC_COAL_CFG_INT_EXIT_COAL_;
	data |= DMAC_COAL_CFG_CSR_EXIT_COAL_;
	data |= DMAC_COAL_CFG_TX_THRES_SET_(0x0A);
	data |= DMAC_COAL_CFG_RX_THRES_SET_(0x0C);
	lan743x_csr_write(adapter, DMAC_COAL_CFG, data);
	data = DMAC_OBFF_TX_THRES_SET_(0x08);
	data |= DMAC_OBFF_RX_THRES_SET_(0x0A);
	lan743x_csr_write(adapter, DMAC_OBFF_CFG, data);
	return 0;
}

static int lan743x_dmac_tx_get_state(struct lan743x_adapter *adapter,
				     int tx_channel)
{
	u32 dmac_cmd = 0;

	dmac_cmd = lan743x_csr_read(adapter, DMAC_CMD);
	return DMAC_CHANNEL_STATE_SET((dmac_cmd &
				      DMAC_CMD_START_T_(tx_channel)),
				      (dmac_cmd &
				      DMAC_CMD_STOP_T_(tx_channel)));
}

static int lan743x_dmac_tx_wait_till_stopped(struct lan743x_adapter *adapter,
					     int tx_channel)
{
	int timeout = 100;
	int result = 0;

	while (timeout &&
	       ((result = lan743x_dmac_tx_get_state(adapter, tx_channel)) ==
	       DMAC_CHANNEL_STATE_STOP_PENDING)) {
		usleep_range(1000, 20000);
		timeout--;
	}
	if (result == DMAC_CHANNEL_STATE_STOP_PENDING)
		result = -ENODEV;
	return result;
}

static int lan743x_dmac_rx_get_state(struct lan743x_adapter *adapter,
				     int rx_channel)
{
	u32 dmac_cmd = 0;

	dmac_cmd = lan743x_csr_read(adapter, DMAC_CMD);
	return DMAC_CHANNEL_STATE_SET((dmac_cmd &
				      DMAC_CMD_START_R_(rx_channel)),
				      (dmac_cmd &
				      DMAC_CMD_STOP_R_(rx_channel)));
}

static int lan743x_dmac_rx_wait_till_stopped(struct lan743x_adapter *adapter,
					     int rx_channel)
{
	int timeout = 100;
	int result = 0;

	while (timeout &&
	       ((result = lan743x_dmac_rx_get_state(adapter, rx_channel)) ==
	       DMAC_CHANNEL_STATE_STOP_PENDING)) {
		usleep_range(1000, 20000);
		timeout--;
	}
	if (result == DMAC_CHANNEL_STATE_STOP_PENDING)
		result = -ENODEV;
	return result;
}

static void lan743x_tx_release_desc(struct lan743x_tx *tx,
				    int descriptor_index, bool cleanup)
{
	struct lan743x_tx_buffer_info *buffer_info = NULL;
	struct lan743x_tx_descriptor *descriptor = NULL;
	u32 descriptor_type = 0;
	bool ignore_sync;

	descriptor = &tx->ring_cpu_ptr[descriptor_index];
	buffer_info = &tx->buffer_info[descriptor_index];
	if (!(buffer_info->flags & TX_BUFFER_INFO_FLAG_ACTIVE))
		goto done;

	descriptor_type = (descriptor->data0) &
			  TX_DESC_DATA0_DTYPE_MASK_;
	if (descriptor_type == TX_DESC_DATA0_DTYPE_DATA_)
		goto clean_up_data_descriptor;
	else
		goto clear_active;

clean_up_data_descriptor:
	if (buffer_info->dma_ptr) {
		if (buffer_info->flags &
		    TX_BUFFER_INFO_FLAG_SKB_FRAGMENT) {
			dma_unmap_page(&tx->adapter->pdev->dev,
				       buffer_info->dma_ptr,
				       buffer_info->buffer_length,
				       DMA_TO_DEVICE);
		} else {
			dma_unmap_single(&tx->adapter->pdev->dev,
					 buffer_info->dma_ptr,
					 buffer_info->buffer_length,
					 DMA_TO_DEVICE);
		}
		buffer_info->dma_ptr = 0;
		buffer_info->buffer_length = 0;
	}
	if (!buffer_info->skb)
		goto clear_active;

	if (!(buffer_info->flags & TX_BUFFER_INFO_FLAG_TIMESTAMP_REQUESTED)) {
		dev_kfree_skb(buffer_info->skb);
		goto clear_skb;
	}

	if (cleanup) {
		lan743x_ptp_unrequest_tx_timestamp(tx->adapter);
		dev_kfree_skb(buffer_info->skb);
	} else {
		ignore_sync = (buffer_info->flags &
			       TX_BUFFER_INFO_FLAG_IGNORE_SYNC) != 0;
		lan743x_ptp_tx_timestamp_skb(tx->adapter,
					     buffer_info->skb, ignore_sync);
	}

clear_skb:
	buffer_info->skb = NULL;

clear_active:
	buffer_info->flags &= ~TX_BUFFER_INFO_FLAG_ACTIVE;

done:
	memset(buffer_info, 0, sizeof(*buffer_info));
	memset(descriptor, 0, sizeof(*descriptor));
}

static int lan743x_tx_next_index(struct lan743x_tx *tx, int index)
{
	return ((++index) % tx->ring_size);
}

static void lan743x_tx_release_completed_descriptors(struct lan743x_tx *tx)
{
	while ((*tx->head_cpu_ptr) != (tx->last_head)) {
		lan743x_tx_release_desc(tx, tx->last_head, false);
		tx->last_head = lan743x_tx_next_index(tx, tx->last_head);
	}
}

static void lan743x_tx_release_all_descriptors(struct lan743x_tx *tx)
{
	u32 original_head = 0;

	original_head = tx->last_head;
	do {
		lan743x_tx_release_desc(tx, tx->last_head, true);
		tx->last_head = lan743x_tx_next_index(tx, tx->last_head);
	} while (tx->last_head != original_head);
	memset(tx->ring_cpu_ptr, 0,
	       sizeof(*tx->ring_cpu_ptr) * (tx->ring_size));
	memset(tx->buffer_info, 0,
	       sizeof(*tx->buffer_info) * (tx->ring_size));
}

static int lan743x_tx_get_desc_cnt(struct lan743x_tx *tx,
				   struct sk_buff *skb)
{
	int result = 1; /* 1 for the main skb buffer */
	int nr_frags = 0;

	if (skb_is_gso(skb))
		result++; /* requires an extension descriptor */
	nr_frags = skb_shinfo(skb)->nr_frags;
	result += nr_frags; /* 1 for each fragment buffer */
	return result;
}

static int lan743x_tx_get_avail_desc(struct lan743x_tx *tx)
{
	int last_head = tx->last_head;
	int last_tail = tx->last_tail;

	if (last_tail >= last_head)
		return tx->ring_size - last_tail + last_head - 1;
	else
		return last_head - last_tail - 1;
}

void lan743x_tx_set_timestamping_mode(struct lan743x_tx *tx,
				      bool enable_timestamping,
				      bool enable_onestep_sync)
{
	if (enable_timestamping)
		tx->ts_flags |= TX_TS_FLAG_TIMESTAMPING_ENABLED;
	else
		tx->ts_flags &= ~TX_TS_FLAG_TIMESTAMPING_ENABLED;
	if (enable_onestep_sync)
		tx->ts_flags |= TX_TS_FLAG_ONE_STEP_SYNC;
	else
		tx->ts_flags &= ~TX_TS_FLAG_ONE_STEP_SYNC;
}

static int lan743x_tx_frame_start(struct lan743x_tx *tx,
				  unsigned char *first_buffer,
				  unsigned int first_buffer_length,
				  unsigned int frame_length,
				  bool time_stamp,
				  bool check_sum)
{
	/* called only from within lan743x_tx_xmit_frame.
	 * assuming tx->ring_lock has already been acquired.
	 */
	struct lan743x_tx_descriptor *tx_descriptor = NULL;
	struct lan743x_tx_buffer_info *buffer_info = NULL;
	struct lan743x_adapter *adapter = tx->adapter;
	struct device *dev = &adapter->pdev->dev;
	dma_addr_t dma_ptr;

	tx->frame_flags |= TX_FRAME_FLAG_IN_PROGRESS;
	tx->frame_first = tx->last_tail;
	tx->frame_tail = tx->frame_first;

	tx_descriptor = &tx->ring_cpu_ptr[tx->frame_tail];
	buffer_info = &tx->buffer_info[tx->frame_tail];
	dma_ptr = dma_map_single(dev, first_buffer, first_buffer_length,
				 DMA_TO_DEVICE);
	if (dma_mapping_error(dev, dma_ptr))
		return -ENOMEM;

	tx_descriptor->data1 = DMA_ADDR_LOW32(dma_ptr);
	tx_descriptor->data2 = DMA_ADDR_HIGH32(dma_ptr);
	tx_descriptor->data3 = (frame_length << 16) &
		TX_DESC_DATA3_FRAME_LENGTH_MSS_MASK_;

	buffer_info->skb = NULL;
	buffer_info->dma_ptr = dma_ptr;
	buffer_info->buffer_length = first_buffer_length;
	buffer_info->flags |= TX_BUFFER_INFO_FLAG_ACTIVE;

	tx->frame_data0 = (first_buffer_length &
		TX_DESC_DATA0_BUF_LENGTH_MASK_) |
		TX_DESC_DATA0_DTYPE_DATA_ |
		TX_DESC_DATA0_FS_ |
		TX_DESC_DATA0_FCS_;
	if (time_stamp)
		tx->frame_data0 |= TX_DESC_DATA0_TSE_;

	if (check_sum)
		tx->frame_data0 |= TX_DESC_DATA0_ICE_ |
				   TX_DESC_DATA0_IPE_ |
				   TX_DESC_DATA0_TPE_;

	/* data0 will be programmed in one of other frame assembler functions */
	return 0;
}

static void lan743x_tx_frame_add_lso(struct lan743x_tx *tx,
				     unsigned int frame_length)
{
	/* called only from within lan743x_tx_xmit_frame.
	 * assuming tx->ring_lock has already been acquired.
	 */
	struct lan743x_tx_descriptor *tx_descriptor = NULL;
	struct lan743x_tx_buffer_info *buffer_info = NULL;

	/* wrap up previous descriptor */
	tx->frame_data0 |= TX_DESC_DATA0_EXT_;
	tx_descriptor = &tx->ring_cpu_ptr[tx->frame_tail];
	tx_descriptor->data0 = tx->frame_data0;

	/* move to next descriptor */
	tx->frame_tail = lan743x_tx_next_index(tx, tx->frame_tail);
	tx_descriptor = &tx->ring_cpu_ptr[tx->frame_tail];
	buffer_info = &tx->buffer_info[tx->frame_tail];

	/* add extension descriptor */
	tx_descriptor->data1 = 0;
	tx_descriptor->data2 = 0;
	tx_descriptor->data3 = 0;

	buffer_info->skb = NULL;
	buffer_info->dma_ptr = 0;
	buffer_info->buffer_length = 0;
	buffer_info->flags |= TX_BUFFER_INFO_FLAG_ACTIVE;

	tx->frame_data0 = (frame_length & TX_DESC_DATA0_EXT_PAY_LENGTH_MASK_) |
			  TX_DESC_DATA0_DTYPE_EXT_ |
			  TX_DESC_DATA0_EXT_LSO_;

	/* data0 will be programmed in one of other frame assembler functions */
}

static int lan743x_tx_frame_add_fragment(struct lan743x_tx *tx,
					 const struct skb_frag_struct *fragment,
					 unsigned int frame_length)
{
	/* called only from within lan743x_tx_xmit_frame
	 * assuming tx->ring_lock has already been acquired
	 */
	struct lan743x_tx_descriptor *tx_descriptor = NULL;
	struct lan743x_tx_buffer_info *buffer_info = NULL;
	struct lan743x_adapter *adapter = tx->adapter;
	struct device *dev = &adapter->pdev->dev;
	unsigned int fragment_length = 0;
	dma_addr_t dma_ptr;

	fragment_length = skb_frag_size(fragment);
	if (!fragment_length)
		return 0;

	/* wrap up previous descriptor */
	tx_descriptor = &tx->ring_cpu_ptr[tx->frame_tail];
	tx_descriptor->data0 = tx->frame_data0;

	/* move to next descriptor */
	tx->frame_tail = lan743x_tx_next_index(tx, tx->frame_tail);
	tx_descriptor = &tx->ring_cpu_ptr[tx->frame_tail];
	buffer_info = &tx->buffer_info[tx->frame_tail];
	dma_ptr = skb_frag_dma_map(dev, fragment,
				   0, fragment_length,
				   DMA_TO_DEVICE);
	if (dma_mapping_error(dev, dma_ptr)) {
		int desc_index;

		/* cleanup all previously setup descriptors */
		desc_index = tx->frame_first;
		while (desc_index != tx->frame_tail) {
			lan743x_tx_release_desc(tx, desc_index, true);
			desc_index = lan743x_tx_next_index(tx, desc_index);
		}
		dma_wmb();
		tx->frame_flags &= ~TX_FRAME_FLAG_IN_PROGRESS;
		tx->frame_first = 0;
		tx->frame_data0 = 0;
		tx->frame_tail = 0;
		return -ENOMEM;
	}

	tx_descriptor->data1 = DMA_ADDR_LOW32(dma_ptr);
	tx_descriptor->data2 = DMA_ADDR_HIGH32(dma_ptr);
	tx_descriptor->data3 = (frame_length << 16) &
			       TX_DESC_DATA3_FRAME_LENGTH_MSS_MASK_;

	buffer_info->skb = NULL;
	buffer_info->dma_ptr = dma_ptr;
	buffer_info->buffer_length = fragment_length;
	buffer_info->flags |= TX_BUFFER_INFO_FLAG_ACTIVE;
	buffer_info->flags |= TX_BUFFER_INFO_FLAG_SKB_FRAGMENT;

	tx->frame_data0 = (fragment_length & TX_DESC_DATA0_BUF_LENGTH_MASK_) |
			  TX_DESC_DATA0_DTYPE_DATA_ |
			  TX_DESC_DATA0_FCS_;

	/* data0 will be programmed in one of other frame assembler functions */
	return 0;
}

static void lan743x_tx_frame_end(struct lan743x_tx *tx,
				 struct sk_buff *skb,
				 bool time_stamp,
				 bool ignore_sync)
{
	/* called only from within lan743x_tx_xmit_frame
	 * assuming tx->ring_lock has already been acquired
	 */
	struct lan743x_tx_descriptor *tx_descriptor = NULL;
	struct lan743x_tx_buffer_info *buffer_info = NULL;
	struct lan743x_adapter *adapter = tx->adapter;
	u32 tx_tail_flags = 0;

	/* wrap up previous descriptor */
	tx->frame_data0 |= TX_DESC_DATA0_LS_;
	tx->frame_data0 |= TX_DESC_DATA0_IOC_;

	tx_descriptor = &tx->ring_cpu_ptr[tx->frame_tail];
	buffer_info = &tx->buffer_info[tx->frame_tail];
	buffer_info->skb = skb;
	if (time_stamp)
		buffer_info->flags |= TX_BUFFER_INFO_FLAG_TIMESTAMP_REQUESTED;
	if (ignore_sync)
		buffer_info->flags |= TX_BUFFER_INFO_FLAG_IGNORE_SYNC;

	tx_descriptor->data0 = tx->frame_data0;
	tx->frame_tail = lan743x_tx_next_index(tx, tx->frame_tail);
	tx->last_tail = tx->frame_tail;

	dma_wmb();

	if (tx->vector_flags & LAN743X_VECTOR_FLAG_VECTOR_ENABLE_AUTO_SET)
		tx_tail_flags |= TX_TAIL_SET_TOP_INT_VEC_EN_;
	if (tx->vector_flags & LAN743X_VECTOR_FLAG_SOURCE_ENABLE_AUTO_SET)
		tx_tail_flags |= TX_TAIL_SET_DMAC_INT_EN_ |
		TX_TAIL_SET_TOP_INT_EN_;

	lan743x_csr_write(adapter, TX_TAIL(tx->channel_number),
			  tx_tail_flags | tx->frame_tail);
	tx->frame_flags &= ~TX_FRAME_FLAG_IN_PROGRESS;
}

static netdev_tx_t lan743x_tx_xmit_frame(struct lan743x_tx *tx,
					 struct sk_buff *skb)
{
	int required_number_of_descriptors = 0;
	unsigned int start_frame_length = 0;
	unsigned int frame_length = 0;
	unsigned int head_length = 0;
	unsigned long irq_flags = 0;
	bool do_timestamp = false;
	bool ignore_sync = false;
	int nr_frags = 0;
	bool gso = false;
	int j;

	required_number_of_descriptors = lan743x_tx_get_desc_cnt(tx, skb);

	spin_lock_irqsave(&tx->ring_lock, irq_flags);
	if (required_number_of_descriptors >
		lan743x_tx_get_avail_desc(tx)) {
		if (required_number_of_descriptors > (tx->ring_size - 1)) {
			dev_kfree_skb(skb);
		} else {
			/* save to overflow buffer */
			tx->overflow_skb = skb;
			netif_stop_queue(tx->adapter->netdev);
		}
		goto unlock;
	}

	/* space available, transmit skb  */
	if ((skb_shinfo(skb)->tx_flags & SKBTX_HW_TSTAMP) &&
	    (tx->ts_flags & TX_TS_FLAG_TIMESTAMPING_ENABLED) &&
	    (lan743x_ptp_request_tx_timestamp(tx->adapter))) {
		skb_shinfo(skb)->tx_flags |= SKBTX_IN_PROGRESS;
		do_timestamp = true;
		if (tx->ts_flags & TX_TS_FLAG_ONE_STEP_SYNC)
			ignore_sync = true;
	}
	head_length = skb_headlen(skb);
	frame_length = skb_pagelen(skb);
	nr_frags = skb_shinfo(skb)->nr_frags;
	start_frame_length = frame_length;
	gso = skb_is_gso(skb);
	if (gso) {
		start_frame_length = max(skb_shinfo(skb)->gso_size,
					 (unsigned short)8);
	}

	if (lan743x_tx_frame_start(tx,
				   skb->data, head_length,
				   start_frame_length,
				   do_timestamp,
				   skb->ip_summed == CHECKSUM_PARTIAL)) {
		dev_kfree_skb(skb);
		goto unlock;
	}

	if (gso)
		lan743x_tx_frame_add_lso(tx, frame_length);

	if (nr_frags <= 0)
		goto finish;

	for (j = 0; j < nr_frags; j++) {
		const struct skb_frag_struct *frag;

		frag = &(skb_shinfo(skb)->frags[j]);
		if (lan743x_tx_frame_add_fragment(tx, frag, frame_length)) {
			/* upon error no need to call
			 *	lan743x_tx_frame_end
			 * frame assembler clean up was performed inside
			 *	lan743x_tx_frame_add_fragment
			 */
			dev_kfree_skb(skb);
			goto unlock;
		}
	}

finish:
	lan743x_tx_frame_end(tx, skb, do_timestamp, ignore_sync);

unlock:
	spin_unlock_irqrestore(&tx->ring_lock, irq_flags);
	return NETDEV_TX_OK;
}

static int lan743x_tx_napi_poll(struct napi_struct *napi, int weight)
{
	struct lan743x_tx *tx = container_of(napi, struct lan743x_tx, napi);
	struct lan743x_adapter *adapter = tx->adapter;
	bool start_transmitter = false;
	unsigned long irq_flags = 0;
	u32 ioc_bit = 0;
	u32 int_sts = 0;

	ioc_bit = DMAC_INT_BIT_TX_IOC_(tx->channel_number);
	int_sts = lan743x_csr_read(adapter, DMAC_INT_STS);
	if (tx->vector_flags & LAN743X_VECTOR_FLAG_SOURCE_STATUS_W2C)
		lan743x_csr_write(adapter, DMAC_INT_STS, ioc_bit);
	spin_lock_irqsave(&tx->ring_lock, irq_flags);

	/* clean up tx ring */
	lan743x_tx_release_completed_descriptors(tx);
	if (netif_queue_stopped(adapter->netdev)) {
		if (tx->overflow_skb) {
			if (lan743x_tx_get_desc_cnt(tx, tx->overflow_skb) <=
				lan743x_tx_get_avail_desc(tx))
				start_transmitter = true;
		} else {
			netif_wake_queue(adapter->netdev);
		}
	}
	spin_unlock_irqrestore(&tx->ring_lock, irq_flags);

	if (start_transmitter) {
		/* space is now available, transmit overflow skb */
		lan743x_tx_xmit_frame(tx, tx->overflow_skb);
		tx->overflow_skb = NULL;
		netif_wake_queue(adapter->netdev);
	}

	if (!napi_complete_done(napi, weight))
		goto done;

	/* enable isr */
	lan743x_csr_write(adapter, INT_EN_SET,
			  INT_BIT_DMA_TX_(tx->channel_number));
	lan743x_csr_read(adapter, INT_STS);

done:
	return weight;
}

static void lan743x_tx_ring_cleanup(struct lan743x_tx *tx)
{
	if (tx->head_cpu_ptr) {
		pci_free_consistent(tx->adapter->pdev,
				    sizeof(*tx->head_cpu_ptr),
				    (void *)(tx->head_cpu_ptr),
				    tx->head_dma_ptr);
		tx->head_cpu_ptr = NULL;
		tx->head_dma_ptr = 0;
	}
	kfree(tx->buffer_info);
	tx->buffer_info = NULL;

	if (tx->ring_cpu_ptr) {
		pci_free_consistent(tx->adapter->pdev,
				    tx->ring_allocation_size,
				    tx->ring_cpu_ptr,
				    tx->ring_dma_ptr);
		tx->ring_allocation_size = 0;
		tx->ring_cpu_ptr = NULL;
		tx->ring_dma_ptr = 0;
	}
	tx->ring_size = 0;
}

static int lan743x_tx_ring_init(struct lan743x_tx *tx)
{
	size_t ring_allocation_size = 0;
	void *cpu_ptr = NULL;
	dma_addr_t dma_ptr;
	int ret = -ENOMEM;

	tx->ring_size = LAN743X_TX_RING_SIZE;
	if (tx->ring_size & ~TX_CFG_B_TX_RING_LEN_MASK_) {
		ret = -EINVAL;
		goto cleanup;
	}
	ring_allocation_size = ALIGN(tx->ring_size *
				     sizeof(struct lan743x_tx_descriptor),
				     PAGE_SIZE);
	dma_ptr = 0;
	cpu_ptr = pci_zalloc_consistent(tx->adapter->pdev,
					ring_allocation_size, &dma_ptr);
	if (!cpu_ptr) {
		ret = -ENOMEM;
		goto cleanup;
	}

	tx->ring_allocation_size = ring_allocation_size;
	tx->ring_cpu_ptr = (struct lan743x_tx_descriptor *)cpu_ptr;
	tx->ring_dma_ptr = dma_ptr;

	cpu_ptr = kcalloc(tx->ring_size, sizeof(*tx->buffer_info), GFP_KERNEL);
	if (!cpu_ptr) {
		ret = -ENOMEM;
		goto cleanup;
	}
	tx->buffer_info = (struct lan743x_tx_buffer_info *)cpu_ptr;
	dma_ptr = 0;
	cpu_ptr = pci_zalloc_consistent(tx->adapter->pdev,
					sizeof(*tx->head_cpu_ptr), &dma_ptr);
	if (!cpu_ptr) {
		ret = -ENOMEM;
		goto cleanup;
	}

	tx->head_cpu_ptr = cpu_ptr;
	tx->head_dma_ptr = dma_ptr;
	if (tx->head_dma_ptr & 0x3) {
		ret = -ENOMEM;
		goto cleanup;
	}

	return 0;

cleanup:
	lan743x_tx_ring_cleanup(tx);
	return ret;
}

static void lan743x_tx_close(struct lan743x_tx *tx)
{
	struct lan743x_adapter *adapter = tx->adapter;

	lan743x_csr_write(adapter,
			  DMAC_CMD,
			  DMAC_CMD_STOP_T_(tx->channel_number));
	lan743x_dmac_tx_wait_till_stopped(adapter, tx->channel_number);

	lan743x_csr_write(adapter,
			  DMAC_INT_EN_CLR,
			  DMAC_INT_BIT_TX_IOC_(tx->channel_number));
	lan743x_csr_write(adapter, INT_EN_CLR,
			  INT_BIT_DMA_TX_(tx->channel_number));
	napi_disable(&tx->napi);
	netif_napi_del(&tx->napi);

	lan743x_csr_write(adapter, FCT_TX_CTL,
			  FCT_TX_CTL_DIS_(tx->channel_number));
	lan743x_csr_wait_for_bit(adapter, FCT_TX_CTL,
				 FCT_TX_CTL_EN_(tx->channel_number),
				 0, 1000, 20000, 100);

	lan743x_tx_release_all_descriptors(tx);

	if (tx->overflow_skb) {
		dev_kfree_skb(tx->overflow_skb);
		tx->overflow_skb = NULL;
	}

	lan743x_tx_ring_cleanup(tx);
}

static int lan743x_tx_open(struct lan743x_tx *tx)
{
	struct lan743x_adapter *adapter = NULL;
	u32 data = 0;
	int ret;

	adapter = tx->adapter;
	ret = lan743x_tx_ring_init(tx);
	if (ret)
		return ret;

	/* initialize fifo */
	lan743x_csr_write(adapter, FCT_TX_CTL,
			  FCT_TX_CTL_RESET_(tx->channel_number));
	lan743x_csr_wait_for_bit(adapter, FCT_TX_CTL,
				 FCT_TX_CTL_RESET_(tx->channel_number),
				 0, 1000, 20000, 100);

	/* enable fifo */
	lan743x_csr_write(adapter, FCT_TX_CTL,
			  FCT_TX_CTL_EN_(tx->channel_number));

	/* reset tx channel */
	lan743x_csr_write(adapter, DMAC_CMD,
			  DMAC_CMD_TX_SWR_(tx->channel_number));
	lan743x_csr_wait_for_bit(adapter, DMAC_CMD,
				 DMAC_CMD_TX_SWR_(tx->channel_number),
				 0, 1000, 20000, 100);

	/* Write TX_BASE_ADDR */
	lan743x_csr_write(adapter,
			  TX_BASE_ADDRH(tx->channel_number),
			  DMA_ADDR_HIGH32(tx->ring_dma_ptr));
	lan743x_csr_write(adapter,
			  TX_BASE_ADDRL(tx->channel_number),
			  DMA_ADDR_LOW32(tx->ring_dma_ptr));

	/* Write TX_CFG_B */
	data = lan743x_csr_read(adapter, TX_CFG_B(tx->channel_number));
	data &= ~TX_CFG_B_TX_RING_LEN_MASK_;
	data |= ((tx->ring_size) & TX_CFG_B_TX_RING_LEN_MASK_);
	if (!(adapter->csr.flags & LAN743X_CSR_FLAG_IS_A0))
		data |= TX_CFG_B_TDMABL_512_;
	lan743x_csr_write(adapter, TX_CFG_B(tx->channel_number), data);

	/* Write TX_CFG_A */
	data = TX_CFG_A_TX_TMR_HPWB_SEL_IOC_ | TX_CFG_A_TX_HP_WB_EN_;
	if (!(adapter->csr.flags & LAN743X_CSR_FLAG_IS_A0)) {
		data |= TX_CFG_A_TX_HP_WB_ON_INT_TMR_;
		data |= TX_CFG_A_TX_PF_THRES_SET_(0x10);
		data |= TX_CFG_A_TX_PF_PRI_THRES_SET_(0x04);
		data |= TX_CFG_A_TX_HP_WB_THRES_SET_(0x07);
	}
	lan743x_csr_write(adapter, TX_CFG_A(tx->channel_number), data);

	/* Write TX_HEAD_WRITEBACK_ADDR */
	lan743x_csr_write(adapter,
			  TX_HEAD_WRITEBACK_ADDRH(tx->channel_number),
			  DMA_ADDR_HIGH32(tx->head_dma_ptr));
	lan743x_csr_write(adapter,
			  TX_HEAD_WRITEBACK_ADDRL(tx->channel_number),
			  DMA_ADDR_LOW32(tx->head_dma_ptr));

	/* set last head */
	tx->last_head = lan743x_csr_read(adapter, TX_HEAD(tx->channel_number));

	/* write TX_TAIL */
	tx->last_tail = 0;
	lan743x_csr_write(adapter, TX_TAIL(tx->channel_number),
			  (u32)(tx->last_tail));
	tx->vector_flags = lan743x_intr_get_vector_flags(adapter,
							 INT_BIT_DMA_TX_
							 (tx->channel_number));
	netif_napi_add(adapter->netdev,
		       &tx->napi, lan743x_tx_napi_poll,
		       tx->ring_size - 1);
	napi_enable(&tx->napi);

	data = 0;
	if (tx->vector_flags & LAN743X_VECTOR_FLAG_SOURCE_ENABLE_AUTO_CLEAR)
		data |= TX_CFG_C_TX_TOP_INT_EN_AUTO_CLR_;
	if (tx->vector_flags & LAN743X_VECTOR_FLAG_SOURCE_STATUS_AUTO_CLEAR)
		data |= TX_CFG_C_TX_DMA_INT_STS_AUTO_CLR_;
	if (tx->vector_flags & LAN743X_VECTOR_FLAG_SOURCE_STATUS_R2C)
		data |= TX_CFG_C_TX_INT_STS_R2C_MODE_MASK_;
	if (tx->vector_flags & LAN743X_VECTOR_FLAG_SOURCE_ENABLE_R2C)
		data |= TX_CFG_C_TX_INT_EN_R2C_;
	lan743x_csr_write(adapter, TX_CFG_C(tx->channel_number), data);

	if (!(tx->vector_flags & LAN743X_VECTOR_FLAG_SOURCE_ENABLE_AUTO_SET))
		lan743x_csr_write(adapter, INT_EN_SET,
				  INT_BIT_DMA_TX_(tx->channel_number));
	lan743x_csr_write(adapter, DMAC_INT_EN_SET,
			  DMAC_INT_BIT_TX_IOC_(tx->channel_number));

	/*  start dmac channel */
	lan743x_csr_write(adapter, DMAC_CMD,
			  DMAC_CMD_START_T_(tx->channel_number));
	return 0;
}

static int lan743x_rx_next_index(struct lan743x_rx *rx, int index)
{
	return ((++index) % rx->ring_size);
}

static int lan743x_rx_allocate_ring_element(struct lan743x_rx *rx, int index)
{
	struct lan743x_rx_buffer_info *buffer_info;
	struct lan743x_rx_descriptor *descriptor;
	int length = 0;

	length = (LAN743X_MAX_FRAME_SIZE + ETH_HLEN + 4 + RX_HEAD_PADDING);
	descriptor = &rx->ring_cpu_ptr[index];
	buffer_info = &rx->buffer_info[index];
	buffer_info->skb = __netdev_alloc_skb(rx->adapter->netdev,
					      length,
					      GFP_ATOMIC | GFP_DMA);
	if (!(buffer_info->skb))
		return -ENOMEM;
	buffer_info->dma_ptr = dma_map_single(&rx->adapter->pdev->dev,
					      buffer_info->skb->data,
					      length,
					      DMA_FROM_DEVICE);
	if (dma_mapping_error(&rx->adapter->pdev->dev,
			      buffer_info->dma_ptr)) {
		buffer_info->dma_ptr = 0;
		return -ENOMEM;
	}

	buffer_info->buffer_length = length;
	descriptor->data1 = DMA_ADDR_LOW32(buffer_info->dma_ptr);
	descriptor->data2 = DMA_ADDR_HIGH32(buffer_info->dma_ptr);
	descriptor->data3 = 0;
	descriptor->data0 = (RX_DESC_DATA0_OWN_ |
			    (length & RX_DESC_DATA0_BUF_LENGTH_MASK_));
	skb_reserve(buffer_info->skb, RX_HEAD_PADDING);

	return 0;
}

static void lan743x_rx_reuse_ring_element(struct lan743x_rx *rx, int index)
{
	struct lan743x_rx_buffer_info *buffer_info;
	struct lan743x_rx_descriptor *descriptor;

	descriptor = &rx->ring_cpu_ptr[index];
	buffer_info = &rx->buffer_info[index];

	descriptor->data1 = DMA_ADDR_LOW32(buffer_info->dma_ptr);
	descriptor->data2 = DMA_ADDR_HIGH32(buffer_info->dma_ptr);
	descriptor->data3 = 0;
	descriptor->data0 = (RX_DESC_DATA0_OWN_ |
			    ((buffer_info->buffer_length) &
			    RX_DESC_DATA0_BUF_LENGTH_MASK_));
}

static void lan743x_rx_release_ring_element(struct lan743x_rx *rx, int index)
{
	struct lan743x_rx_buffer_info *buffer_info;
	struct lan743x_rx_descriptor *descriptor;

	descriptor = &rx->ring_cpu_ptr[index];
	buffer_info = &rx->buffer_info[index];

	memset(descriptor, 0, sizeof(*descriptor));

	if (buffer_info->dma_ptr) {
		dma_unmap_single(&rx->adapter->pdev->dev,
				 buffer_info->dma_ptr,
				 buffer_info->buffer_length,
				 DMA_FROM_DEVICE);
		buffer_info->dma_ptr = 0;
	}

	if (buffer_info->skb) {
		dev_kfree_skb(buffer_info->skb);
		buffer_info->skb = NULL;
	}

	memset(buffer_info, 0, sizeof(*buffer_info));
}

static int lan743x_rx_process_packet(struct lan743x_rx *rx)
{
	struct skb_shared_hwtstamps *hwtstamps = NULL;
	int result = RX_PROCESS_RESULT_NOTHING_TO_DO;
	struct lan743x_rx_buffer_info *buffer_info;
	struct lan743x_rx_descriptor *descriptor;
	int current_head_index = -1;
	int extension_index = -1;
	int first_index = -1;
	int last_index = -1;

	current_head_index = *rx->head_cpu_ptr;
	if (current_head_index < 0 || current_head_index >= rx->ring_size)
		goto done;

	if (rx->last_head < 0 || rx->last_head >= rx->ring_size)
		goto done;

	if (rx->last_head != current_head_index) {
		descriptor = &rx->ring_cpu_ptr[rx->last_head];
		if (descriptor->data0 & RX_DESC_DATA0_OWN_)
			goto done;

		if (!(descriptor->data0 & RX_DESC_DATA0_FS_))
			goto done;

		first_index = rx->last_head;
		if (descriptor->data0 & RX_DESC_DATA0_LS_) {
			last_index = rx->last_head;
		} else {
			int index;

			index = lan743x_rx_next_index(rx, first_index);
			while (index != current_head_index) {
				descriptor = &rx->ring_cpu_ptr[index];
				if (descriptor->data0 & RX_DESC_DATA0_OWN_)
					goto done;

				if (descriptor->data0 & RX_DESC_DATA0_LS_) {
					last_index = index;
					break;
				}
				index = lan743x_rx_next_index(rx, index);
			}
		}
		if (last_index >= 0) {
			descriptor = &rx->ring_cpu_ptr[last_index];
			if (descriptor->data0 & RX_DESC_DATA0_EXT_) {
				/* extension is expected to follow */
				int index = lan743x_rx_next_index(rx,
								  last_index);
				if (index != current_head_index) {
					descriptor = &rx->ring_cpu_ptr[index];
					if (descriptor->data0 &
					    RX_DESC_DATA0_OWN_) {
						goto done;
					}
					if (descriptor->data0 &
					    RX_DESC_DATA0_EXT_) {
						extension_index = index;
					} else {
						goto done;
					}
				} else {
					/* extension is not yet available */
					/* prevent processing of this packet */
					first_index = -1;
					last_index = -1;
				}
			}
		}
	}
	if (first_index >= 0 && last_index >= 0) {
		int real_last_index = last_index;
		struct sk_buff *skb = NULL;
		u32 ts_sec = 0;
		u32 ts_nsec = 0;

		/* packet is available */
		if (first_index == last_index) {
			/* single buffer packet */
			int packet_length;

			buffer_info = &rx->buffer_info[first_index];
			skb = buffer_info->skb;
			descriptor = &rx->ring_cpu_ptr[first_index];

			/* unmap from dma */
			if (buffer_info->dma_ptr) {
				dma_unmap_single(&rx->adapter->pdev->dev,
						 buffer_info->dma_ptr,
						 buffer_info->buffer_length,
						 DMA_FROM_DEVICE);
				buffer_info->dma_ptr = 0;
				buffer_info->buffer_length = 0;
			}
			buffer_info->skb = NULL;
			packet_length =	RX_DESC_DATA0_FRAME_LENGTH_GET_
					(descriptor->data0);
			skb_put(skb, packet_length - 4);
			skb->protocol = eth_type_trans(skb,
						       rx->adapter->netdev);
			lan743x_rx_allocate_ring_element(rx, first_index);
		} else {
			int index = first_index;

			/* multi buffer packet not supported */
			/* this should not happen since
			 * buffers are allocated to be at least jumbo size
			 */

			/* clean up buffers */
			if (first_index <= last_index) {
				while ((index >= first_index) &&
				       (index <= last_index)) {
					lan743x_rx_release_ring_element(rx,
									index);
					lan743x_rx_allocate_ring_element(rx,
									 index);
					index = lan743x_rx_next_index(rx,
								      index);
				}
			} else {
				while ((index >= first_index) ||
				       (index <= last_index)) {
					lan743x_rx_release_ring_element(rx,
									index);
					lan743x_rx_allocate_ring_element(rx,
									 index);
					index = lan743x_rx_next_index(rx,
								      index);
				}
			}
		}

		if (extension_index >= 0) {
			descriptor = &rx->ring_cpu_ptr[extension_index];
			buffer_info = &rx->buffer_info[extension_index];

			ts_sec = descriptor->data1;
			ts_nsec = (descriptor->data2 &
				  RX_DESC_DATA2_TS_NS_MASK_);
			lan743x_rx_reuse_ring_element(rx, extension_index);
			real_last_index = extension_index;
		}

		if (!skb) {
			result = RX_PROCESS_RESULT_PACKET_DROPPED;
			goto move_forward;
		}

		if (extension_index < 0)
			goto pass_packet_to_os;
		hwtstamps = skb_hwtstamps(skb);
		if (hwtstamps)
			hwtstamps->hwtstamp = ktime_set(ts_sec, ts_nsec);

pass_packet_to_os:
		/* pass packet to OS */
		napi_gro_receive(&rx->napi, skb);
		result = RX_PROCESS_RESULT_PACKET_RECEIVED;

move_forward:
		/* push tail and head forward */
		rx->last_tail = real_last_index;
		rx->last_head = lan743x_rx_next_index(rx, real_last_index);
	}
done:
	return result;
}

static int lan743x_rx_napi_poll(struct napi_struct *napi, int weight)
{
	struct lan743x_rx *rx = container_of(napi, struct lan743x_rx, napi);
	struct lan743x_adapter *adapter = rx->adapter;
	u32 rx_tail_flags = 0;
	int count;

	if (rx->vector_flags & LAN743X_VECTOR_FLAG_SOURCE_STATUS_W2C) {
		/* clear int status bit before reading packet */
		lan743x_csr_write(adapter, DMAC_INT_STS,
				  DMAC_INT_BIT_RXFRM_(rx->channel_number));
	}
	count = 0;
	while (count < weight) {
		int rx_process_result = -1;

		rx_process_result = lan743x_rx_process_packet(rx);
		if (rx_process_result == RX_PROCESS_RESULT_PACKET_RECEIVED) {
			count++;
		} else if (rx_process_result ==
			RX_PROCESS_RESULT_NOTHING_TO_DO) {
			break;
		} else if (rx_process_result ==
			RX_PROCESS_RESULT_PACKET_DROPPED) {
			continue;
		}
	}
	rx->frame_count += count;
	if (count == weight)
		goto done;

	if (!napi_complete_done(napi, count))
		goto done;

	if (rx->vector_flags & LAN743X_VECTOR_FLAG_VECTOR_ENABLE_AUTO_SET)
		rx_tail_flags |= RX_TAIL_SET_TOP_INT_VEC_EN_;
	if (rx->vector_flags & LAN743X_VECTOR_FLAG_SOURCE_ENABLE_AUTO_SET) {
		rx_tail_flags |= RX_TAIL_SET_TOP_INT_EN_;
	} else {
		lan743x_csr_write(adapter, INT_EN_SET,
				  INT_BIT_DMA_RX_(rx->channel_number));
	}

	/* update RX_TAIL */
	lan743x_csr_write(adapter, RX_TAIL(rx->channel_number),
			  rx_tail_flags | rx->last_tail);
done:
	return count;
}

static void lan743x_rx_ring_cleanup(struct lan743x_rx *rx)
{
	if (rx->buffer_info && rx->ring_cpu_ptr) {
		int index;

		for (index = 0; index < rx->ring_size; index++)
			lan743x_rx_release_ring_element(rx, index);
	}

	if (rx->head_cpu_ptr) {
		pci_free_consistent(rx->adapter->pdev,
				    sizeof(*rx->head_cpu_ptr),
				    rx->head_cpu_ptr,
				    rx->head_dma_ptr);
		rx->head_cpu_ptr = NULL;
		rx->head_dma_ptr = 0;
	}

	kfree(rx->buffer_info);
	rx->buffer_info = NULL;

	if (rx->ring_cpu_ptr) {
		pci_free_consistent(rx->adapter->pdev,
				    rx->ring_allocation_size,
				    rx->ring_cpu_ptr,
				    rx->ring_dma_ptr);
		rx->ring_allocation_size = 0;
		rx->ring_cpu_ptr = NULL;
		rx->ring_dma_ptr = 0;
	}

	rx->ring_size = 0;
	rx->last_head = 0;
}

static int lan743x_rx_ring_init(struct lan743x_rx *rx)
{
	size_t ring_allocation_size = 0;
	dma_addr_t dma_ptr = 0;
	void *cpu_ptr = NULL;
	int ret = -ENOMEM;
	int index = 0;

	rx->ring_size = LAN743X_RX_RING_SIZE;
	if (rx->ring_size <= 1) {
		ret = -EINVAL;
		goto cleanup;
	}
	if (rx->ring_size & ~RX_CFG_B_RX_RING_LEN_MASK_) {
		ret = -EINVAL;
		goto cleanup;
	}
	ring_allocation_size = ALIGN(rx->ring_size *
				     sizeof(struct lan743x_rx_descriptor),
				     PAGE_SIZE);
	dma_ptr = 0;
	cpu_ptr = pci_zalloc_consistent(rx->adapter->pdev,
					ring_allocation_size, &dma_ptr);
	if (!cpu_ptr) {
		ret = -ENOMEM;
		goto cleanup;
	}
	rx->ring_allocation_size = ring_allocation_size;
	rx->ring_cpu_ptr = (struct lan743x_rx_descriptor *)cpu_ptr;
	rx->ring_dma_ptr = dma_ptr;

	cpu_ptr = kcalloc(rx->ring_size, sizeof(*rx->buffer_info),
			  GFP_KERNEL);
	if (!cpu_ptr) {
		ret = -ENOMEM;
		goto cleanup;
	}
	rx->buffer_info = (struct lan743x_rx_buffer_info *)cpu_ptr;
	dma_ptr = 0;
	cpu_ptr = pci_zalloc_consistent(rx->adapter->pdev,
					sizeof(*rx->head_cpu_ptr), &dma_ptr);
	if (!cpu_ptr) {
		ret = -ENOMEM;
		goto cleanup;
	}

	rx->head_cpu_ptr = cpu_ptr;
	rx->head_dma_ptr = dma_ptr;
	if (rx->head_dma_ptr & 0x3) {
		ret = -ENOMEM;
		goto cleanup;
	}

	rx->last_head = 0;
	for (index = 0; index < rx->ring_size; index++) {
		ret = lan743x_rx_allocate_ring_element(rx, index);
		if (ret)
			goto cleanup;
	}
	return 0;

cleanup:
	lan743x_rx_ring_cleanup(rx);
	return ret;
}

static void lan743x_rx_close(struct lan743x_rx *rx)
{
	struct lan743x_adapter *adapter = rx->adapter;

	lan743x_csr_write(adapter, FCT_RX_CTL,
			  FCT_RX_CTL_DIS_(rx->channel_number));
	lan743x_csr_wait_for_bit(adapter, FCT_RX_CTL,
				 FCT_RX_CTL_EN_(rx->channel_number),
				 0, 1000, 20000, 100);

	lan743x_csr_write(adapter, DMAC_CMD,
			  DMAC_CMD_STOP_R_(rx->channel_number));
	lan743x_dmac_rx_wait_till_stopped(adapter, rx->channel_number);

	lan743x_csr_write(adapter, DMAC_INT_EN_CLR,
			  DMAC_INT_BIT_RXFRM_(rx->channel_number));
	lan743x_csr_write(adapter, INT_EN_CLR,
			  INT_BIT_DMA_RX_(rx->channel_number));
	napi_disable(&rx->napi);

	netif_napi_del(&rx->napi);

	lan743x_rx_ring_cleanup(rx);
}

static int lan743x_rx_open(struct lan743x_rx *rx)
{
	struct lan743x_adapter *adapter = rx->adapter;
	u32 data = 0;
	int ret;

	rx->frame_count = 0;
	ret = lan743x_rx_ring_init(rx);
	if (ret)
		goto return_error;

	netif_napi_add(adapter->netdev,
		       &rx->napi, lan743x_rx_napi_poll,
		       rx->ring_size - 1);

	lan743x_csr_write(adapter, DMAC_CMD,
			  DMAC_CMD_RX_SWR_(rx->channel_number));
	lan743x_csr_wait_for_bit(adapter, DMAC_CMD,
				 DMAC_CMD_RX_SWR_(rx->channel_number),
				 0, 1000, 20000, 100);

	/* set ring base address */
	lan743x_csr_write(adapter,
			  RX_BASE_ADDRH(rx->channel_number),
			  DMA_ADDR_HIGH32(rx->ring_dma_ptr));
	lan743x_csr_write(adapter,
			  RX_BASE_ADDRL(rx->channel_number),
			  DMA_ADDR_LOW32(rx->ring_dma_ptr));

	/* set rx write back address */
	lan743x_csr_write(adapter,
			  RX_HEAD_WRITEBACK_ADDRH(rx->channel_number),
			  DMA_ADDR_HIGH32(rx->head_dma_ptr));
	lan743x_csr_write(adapter,
			  RX_HEAD_WRITEBACK_ADDRL(rx->channel_number),
			  DMA_ADDR_LOW32(rx->head_dma_ptr));
	data = RX_CFG_A_RX_HP_WB_EN_;
	if (!(adapter->csr.flags & LAN743X_CSR_FLAG_IS_A0)) {
		data |= (RX_CFG_A_RX_WB_ON_INT_TMR_ |
			RX_CFG_A_RX_WB_THRES_SET_(0x7) |
			RX_CFG_A_RX_PF_THRES_SET_(16) |
			RX_CFG_A_RX_PF_PRI_THRES_SET_(4));
	}

	/* set RX_CFG_A */
	lan743x_csr_write(adapter,
			  RX_CFG_A(rx->channel_number), data);

	/* set RX_CFG_B */
	data = lan743x_csr_read(adapter, RX_CFG_B(rx->channel_number));
	data &= ~RX_CFG_B_RX_PAD_MASK_;
	if (!RX_HEAD_PADDING)
		data |= RX_CFG_B_RX_PAD_0_;
	else
		data |= RX_CFG_B_RX_PAD_2_;
	data &= ~RX_CFG_B_RX_RING_LEN_MASK_;
	data |= ((rx->ring_size) & RX_CFG_B_RX_RING_LEN_MASK_);
	data |= RX_CFG_B_TS_ALL_RX_;
	if (!(adapter->csr.flags & LAN743X_CSR_FLAG_IS_A0))
		data |= RX_CFG_B_RDMABL_512_;

	lan743x_csr_write(adapter, RX_CFG_B(rx->channel_number), data);
	rx->vector_flags = lan743x_intr_get_vector_flags(adapter,
							 INT_BIT_DMA_RX_
							 (rx->channel_number));

	/* set RX_CFG_C */
	data = 0;
	if (rx->vector_flags & LAN743X_VECTOR_FLAG_SOURCE_ENABLE_AUTO_CLEAR)
		data |= RX_CFG_C_RX_TOP_INT_EN_AUTO_CLR_;
	if (rx->vector_flags & LAN743X_VECTOR_FLAG_SOURCE_STATUS_AUTO_CLEAR)
		data |= RX_CFG_C_RX_DMA_INT_STS_AUTO_CLR_;
	if (rx->vector_flags & LAN743X_VECTOR_FLAG_SOURCE_STATUS_R2C)
		data |= RX_CFG_C_RX_INT_STS_R2C_MODE_MASK_;
	if (rx->vector_flags & LAN743X_VECTOR_FLAG_SOURCE_ENABLE_R2C)
		data |= RX_CFG_C_RX_INT_EN_R2C_;
	lan743x_csr_write(adapter, RX_CFG_C(rx->channel_number), data);

	rx->last_tail = ((u32)(rx->ring_size - 1));
	lan743x_csr_write(adapter, RX_TAIL(rx->channel_number),
			  rx->last_tail);
	rx->last_head = lan743x_csr_read(adapter, RX_HEAD(rx->channel_number));
	if (rx->last_head) {
		ret = -EIO;
		goto napi_delete;
	}

	napi_enable(&rx->napi);

	lan743x_csr_write(adapter, INT_EN_SET,
			  INT_BIT_DMA_RX_(rx->channel_number));
	lan743x_csr_write(adapter, DMAC_INT_STS,
			  DMAC_INT_BIT_RXFRM_(rx->channel_number));
	lan743x_csr_write(adapter, DMAC_INT_EN_SET,
			  DMAC_INT_BIT_RXFRM_(rx->channel_number));
	lan743x_csr_write(adapter, DMAC_CMD,
			  DMAC_CMD_START_R_(rx->channel_number));

	/* initialize fifo */
	lan743x_csr_write(adapter, FCT_RX_CTL,
			  FCT_RX_CTL_RESET_(rx->channel_number));
	lan743x_csr_wait_for_bit(adapter, FCT_RX_CTL,
				 FCT_RX_CTL_RESET_(rx->channel_number),
				 0, 1000, 20000, 100);
	lan743x_csr_write(adapter, FCT_FLOW(rx->channel_number),
			  FCT_FLOW_CTL_REQ_EN_ |
			  FCT_FLOW_CTL_ON_THRESHOLD_SET_(0x2A) |
			  FCT_FLOW_CTL_OFF_THRESHOLD_SET_(0xA));

	/* enable fifo */
	lan743x_csr_write(adapter, FCT_RX_CTL,
			  FCT_RX_CTL_EN_(rx->channel_number));
	return 0;

napi_delete:
	netif_napi_del(&rx->napi);
	lan743x_rx_ring_cleanup(rx);

return_error:
	return ret;
}

static int lan743x_netdev_close(struct net_device *netdev)
{
	struct lan743x_adapter *adapter = netdev_priv(netdev);
	int index;

	lan743x_tx_close(&adapter->tx[0]);

	for (index = 0; index < LAN743X_USED_RX_CHANNELS; index++)
		lan743x_rx_close(&adapter->rx[index]);

	lan743x_ptp_close(adapter);

	lan743x_phy_close(adapter);

	lan743x_mac_close(adapter);

	lan743x_intr_close(adapter);

	return 0;
}

static int lan743x_netdev_open(struct net_device *netdev)
{
	struct lan743x_adapter *adapter = netdev_priv(netdev);
	int index;
	int ret;

	ret = lan743x_intr_open(adapter);
	if (ret)
		goto return_error;

	ret = lan743x_mac_open(adapter);
	if (ret)
		goto close_intr;

	ret = lan743x_phy_open(adapter);
	if (ret)
		goto close_mac;

	ret = lan743x_ptp_open(adapter);
	if (ret)
		goto close_phy;

	lan743x_rfe_open(adapter);

	for (index = 0; index < LAN743X_USED_RX_CHANNELS; index++) {
		ret = lan743x_rx_open(&adapter->rx[index]);
		if (ret)
			goto close_rx;
	}

	ret = lan743x_tx_open(&adapter->tx[0]);
	if (ret)
		goto close_rx;

	return 0;

close_rx:
	for (index = 0; index < LAN743X_USED_RX_CHANNELS; index++) {
		if (adapter->rx[index].ring_cpu_ptr)
			lan743x_rx_close(&adapter->rx[index]);
	}
	lan743x_ptp_close(adapter);

close_phy:
	lan743x_phy_close(adapter);

close_mac:
	lan743x_mac_close(adapter);

close_intr:
	lan743x_intr_close(adapter);

return_error:
	netif_warn(adapter, ifup, adapter->netdev,
		   "Error opening LAN743x\n");
	return ret;
}

static netdev_tx_t lan743x_netdev_xmit_frame(struct sk_buff *skb,
					     struct net_device *netdev)
{
	struct lan743x_adapter *adapter = netdev_priv(netdev);

	return lan743x_tx_xmit_frame(&adapter->tx[0], skb);
}

static int lan743x_netdev_ioctl(struct net_device *netdev,
				struct ifreq *ifr, int cmd)
{
	if (!netif_running(netdev))
		return -EINVAL;
	if (cmd == SIOCSHWTSTAMP)
		return lan743x_ptp_ioctl(netdev, ifr, cmd);
	return phy_mii_ioctl(netdev->phydev, ifr, cmd);
}

static void lan743x_netdev_set_multicast(struct net_device *netdev)
{
	struct lan743x_adapter *adapter = netdev_priv(netdev);

	lan743x_rfe_set_multicast(adapter);
}

static int lan743x_netdev_change_mtu(struct net_device *netdev, int new_mtu)
{
	struct lan743x_adapter *adapter = netdev_priv(netdev);
	int ret = 0;

	ret = lan743x_mac_set_mtu(adapter, new_mtu);
	if (!ret)
		netdev->mtu = new_mtu;
	return ret;
}

static void lan743x_netdev_get_stats64(struct net_device *netdev,
				       struct rtnl_link_stats64 *stats)
{
	struct lan743x_adapter *adapter = netdev_priv(netdev);

	stats->rx_packets = lan743x_csr_read(adapter, STAT_RX_TOTAL_FRAMES);
	stats->tx_packets = lan743x_csr_read(adapter, STAT_TX_TOTAL_FRAMES);
	stats->rx_bytes = lan743x_csr_read(adapter,
					   STAT_RX_UNICAST_BYTE_COUNT) +
			  lan743x_csr_read(adapter,
					   STAT_RX_BROADCAST_BYTE_COUNT) +
			  lan743x_csr_read(adapter,
					   STAT_RX_MULTICAST_BYTE_COUNT);
	stats->tx_bytes = lan743x_csr_read(adapter,
					   STAT_TX_UNICAST_BYTE_COUNT) +
			  lan743x_csr_read(adapter,
					   STAT_TX_BROADCAST_BYTE_COUNT) +
			  lan743x_csr_read(adapter,
					   STAT_TX_MULTICAST_BYTE_COUNT);
	stats->rx_errors = lan743x_csr_read(adapter, STAT_RX_FCS_ERRORS) +
			   lan743x_csr_read(adapter,
					    STAT_RX_ALIGNMENT_ERRORS) +
			   lan743x_csr_read(adapter, STAT_RX_JABBER_ERRORS) +
			   lan743x_csr_read(adapter,
					    STAT_RX_UNDERSIZE_FRAME_ERRORS) +
			   lan743x_csr_read(adapter,
					    STAT_RX_OVERSIZE_FRAME_ERRORS);
	stats->tx_errors = lan743x_csr_read(adapter, STAT_TX_FCS_ERRORS) +
			   lan743x_csr_read(adapter,
					    STAT_TX_EXCESS_DEFERRAL_ERRORS) +
			   lan743x_csr_read(adapter, STAT_TX_CARRIER_ERRORS);
	stats->rx_dropped = lan743x_csr_read(adapter,
					     STAT_RX_DROPPED_FRAMES);
	stats->tx_dropped = lan743x_csr_read(adapter,
					     STAT_TX_EXCESSIVE_COLLISION);
	stats->multicast = lan743x_csr_read(adapter,
					    STAT_RX_MULTICAST_FRAMES) +
			   lan743x_csr_read(adapter,
					    STAT_TX_MULTICAST_FRAMES);
	stats->collisions = lan743x_csr_read(adapter,
					     STAT_TX_SINGLE_COLLISIONS) +
			    lan743x_csr_read(adapter,
					     STAT_TX_MULTIPLE_COLLISIONS) +
			    lan743x_csr_read(adapter,
					     STAT_TX_LATE_COLLISIONS);
}

static int lan743x_netdev_set_mac_address(struct net_device *netdev,
					  void *addr)
{
	struct lan743x_adapter *adapter = netdev_priv(netdev);
	struct sockaddr *sock_addr = addr;
	int ret;

	ret = eth_prepare_mac_addr_change(netdev, sock_addr);
	if (ret)
		return ret;
	ether_addr_copy(netdev->dev_addr, sock_addr->sa_data);
	lan743x_mac_set_address(adapter, sock_addr->sa_data);
	lan743x_rfe_update_mac_address(adapter);
	return 0;
}

static const struct net_device_ops lan743x_netdev_ops = {
	.ndo_open		= lan743x_netdev_open,
	.ndo_stop		= lan743x_netdev_close,
	.ndo_start_xmit		= lan743x_netdev_xmit_frame,
	.ndo_do_ioctl		= lan743x_netdev_ioctl,
	.ndo_set_rx_mode	= lan743x_netdev_set_multicast,
	.ndo_change_mtu		= lan743x_netdev_change_mtu,
	.ndo_get_stats64	= lan743x_netdev_get_stats64,
	.ndo_set_mac_address	= lan743x_netdev_set_mac_address,
};

static void lan743x_hardware_cleanup(struct lan743x_adapter *adapter)
{
	lan743x_csr_write(adapter, INT_EN_CLR, 0xFFFFFFFF);
}

static void lan743x_mdiobus_cleanup(struct lan743x_adapter *adapter)
{
	mdiobus_unregister(adapter->mdiobus);
}

static void lan743x_full_cleanup(struct lan743x_adapter *adapter)
{
	unregister_netdev(adapter->netdev);

	lan743x_mdiobus_cleanup(adapter);
	lan743x_hardware_cleanup(adapter);
	lan743x_pci_cleanup(adapter);
}

static int lan743x_hardware_init(struct lan743x_adapter *adapter,
				 struct pci_dev *pdev)
{
	struct lan743x_tx *tx;
	int index;
	int ret;

	adapter->intr.irq = adapter->pdev->irq;
	lan743x_csr_write(adapter, INT_EN_CLR, 0xFFFFFFFF);
	mutex_init(&adapter->dp_lock);

	ret = lan743x_gpio_init(adapter);
	if (ret)
		return ret;

	ret = lan743x_mac_init(adapter);
	if (ret)
		return ret;

	ret = lan743x_phy_init(adapter);
	if (ret)
		return ret;

	ret = lan743x_ptp_init(adapter);
	if (ret)
		return ret;

	lan743x_rfe_update_mac_address(adapter);

	ret = lan743x_dmac_init(adapter);
	if (ret)
		return ret;

	for (index = 0; index < LAN743X_USED_RX_CHANNELS; index++) {
		adapter->rx[index].adapter = adapter;
		adapter->rx[index].channel_number = index;
	}

	tx = &adapter->tx[0];
	tx->adapter = adapter;
	tx->channel_number = 0;
	spin_lock_init(&tx->ring_lock);
	return 0;
}

static int lan743x_mdiobus_init(struct lan743x_adapter *adapter)
{
	int ret;

	adapter->mdiobus = devm_mdiobus_alloc(&adapter->pdev->dev);
	if (!(adapter->mdiobus)) {
		ret = -ENOMEM;
		goto return_error;
	}

	adapter->mdiobus->priv = (void *)adapter;
	adapter->mdiobus->read = lan743x_mdiobus_read;
	adapter->mdiobus->write = lan743x_mdiobus_write;
	adapter->mdiobus->name = "lan743x-mdiobus";
	snprintf(adapter->mdiobus->id, MII_BUS_ID_SIZE,
		 "pci-%s", pci_name(adapter->pdev));

	/* set to internal PHY id */
	adapter->mdiobus->phy_mask = ~(u32)BIT(1);

	/* register mdiobus */
	ret = mdiobus_register(adapter->mdiobus);
	if (ret < 0)
		goto return_error;
	return 0;

return_error:
	return ret;
}

/* lan743x_pcidev_probe - Device Initialization Routine
 * @pdev: PCI device information struct
 * @id: entry in lan743x_pci_tbl
 *
 * Returns 0 on success, negative on failure
 *
 * initializes an adapter identified by a pci_dev structure.
 * The OS initialization, configuring of the adapter private structure,
 * and a hardware reset occur.
 **/
static int lan743x_pcidev_probe(struct pci_dev *pdev,
				const struct pci_device_id *id)
{
	struct lan743x_adapter *adapter = NULL;
	struct net_device *netdev = NULL;
	int ret = -ENODEV;

	netdev = devm_alloc_etherdev(&pdev->dev,
				     sizeof(struct lan743x_adapter));
	if (!netdev)
		goto return_error;

	SET_NETDEV_DEV(netdev, &pdev->dev);
	pci_set_drvdata(pdev, netdev);
	adapter = netdev_priv(netdev);
	adapter->netdev = netdev;
	adapter->msg_enable = NETIF_MSG_DRV | NETIF_MSG_PROBE |
			      NETIF_MSG_LINK | NETIF_MSG_IFUP |
			      NETIF_MSG_IFDOWN | NETIF_MSG_TX_QUEUED;
	netdev->max_mtu = LAN743X_MAX_FRAME_SIZE;

	ret = lan743x_pci_init(adapter, pdev);
	if (ret)
		goto return_error;

	ret = lan743x_csr_init(adapter);
	if (ret)
		goto cleanup_pci;

	ret = lan743x_hardware_init(adapter, pdev);
	if (ret)
		goto cleanup_pci;

	ret = lan743x_mdiobus_init(adapter);
	if (ret)
		goto cleanup_hardware;

	adapter->netdev->netdev_ops = &lan743x_netdev_ops;
	adapter->netdev->ethtool_ops = &lan743x_ethtool_ops;
	adapter->netdev->features = NETIF_F_SG | NETIF_F_TSO | NETIF_F_HW_CSUM;
	adapter->netdev->hw_features = adapter->netdev->features;

	/* carrier off reporting is important to ethtool even BEFORE open */
	netif_carrier_off(netdev);

	ret = register_netdev(adapter->netdev);
	if (ret < 0)
		goto cleanup_mdiobus;
	return 0;

cleanup_mdiobus:
	lan743x_mdiobus_cleanup(adapter);

cleanup_hardware:
	lan743x_hardware_cleanup(adapter);

cleanup_pci:
	lan743x_pci_cleanup(adapter);

return_error:
	pr_warn("Initialization failed\n");
	return ret;
}

/**
 * lan743x_pcidev_remove - Device Removal Routine
 * @pdev: PCI device information struct
 *
 * this is called by the PCI subsystem to alert the driver
 * that it should release a PCI device.  This could be caused by a
 * Hot-Plug event, or because the driver is going to be removed from
 * memory.
 **/
static void lan743x_pcidev_remove(struct pci_dev *pdev)
{
	struct net_device *netdev = pci_get_drvdata(pdev);
	struct lan743x_adapter *adapter = netdev_priv(netdev);

	lan743x_full_cleanup(adapter);
}

static void lan743x_pcidev_shutdown(struct pci_dev *pdev)
{
	struct net_device *netdev = pci_get_drvdata(pdev);
	struct lan743x_adapter *adapter = netdev_priv(netdev);

	rtnl_lock();
	netif_device_detach(netdev);

	/* close netdev when netdev is at running state.
	 * For instance, it is true when system goes to sleep by pm-suspend
	 * However, it is false when system goes to sleep by suspend GUI menu
	 */
	if (netif_running(netdev))
		lan743x_netdev_close(netdev);
	rtnl_unlock();

#ifdef CONFIG_PM
	pci_save_state(pdev);
#endif

	/* clean up lan743x portion */
	lan743x_hardware_cleanup(adapter);
}

<<<<<<< HEAD
#ifdef CONFIG_PM
=======
#ifdef CONFIG_PM_SLEEP
>>>>>>> f9885ef8
static u16 lan743x_pm_wakeframe_crc16(const u8 *buf, int len)
{
	return bitrev16(crc16(0xFFFF, buf, len));
}

static void lan743x_pm_set_wol(struct lan743x_adapter *adapter)
{
	const u8 ipv4_multicast[3] = { 0x01, 0x00, 0x5E };
	const u8 ipv6_multicast[3] = { 0x33, 0x33 };
	const u8 arp_type[2] = { 0x08, 0x06 };
	int mask_index;
	u32 pmtctl;
	u32 wucsr;
	u32 macrx;
	u16 crc;

	for (mask_index = 0; mask_index < MAC_NUM_OF_WUF_CFG; mask_index++)
		lan743x_csr_write(adapter, MAC_WUF_CFG(mask_index), 0);

	/* clear wake settings */
	pmtctl = lan743x_csr_read(adapter, PMT_CTL);
	pmtctl |= PMT_CTL_WUPS_MASK_;
	pmtctl &= ~(PMT_CTL_GPIO_WAKEUP_EN_ | PMT_CTL_EEE_WAKEUP_EN_ |
		PMT_CTL_WOL_EN_ | PMT_CTL_MAC_D3_RX_CLK_OVR_ |
		PMT_CTL_RX_FCT_RFE_D3_CLK_OVR_ | PMT_CTL_ETH_PHY_WAKE_EN_);

	macrx = lan743x_csr_read(adapter, MAC_RX);

	wucsr = 0;
	mask_index = 0;

	pmtctl |= PMT_CTL_ETH_PHY_D3_COLD_OVR_ | PMT_CTL_ETH_PHY_D3_OVR_;

	if (adapter->wolopts & WAKE_PHY) {
		pmtctl |= PMT_CTL_ETH_PHY_EDPD_PLL_CTL_;
		pmtctl |= PMT_CTL_ETH_PHY_WAKE_EN_;
	}
	if (adapter->wolopts & WAKE_MAGIC) {
		wucsr |= MAC_WUCSR_MPEN_;
		macrx |= MAC_RX_RXEN_;
		pmtctl |= PMT_CTL_WOL_EN_ | PMT_CTL_MAC_D3_RX_CLK_OVR_;
	}
	if (adapter->wolopts & WAKE_UCAST) {
		wucsr |= MAC_WUCSR_RFE_WAKE_EN_ | MAC_WUCSR_PFDA_EN_;
		macrx |= MAC_RX_RXEN_;
		pmtctl |= PMT_CTL_WOL_EN_ | PMT_CTL_MAC_D3_RX_CLK_OVR_;
		pmtctl |= PMT_CTL_RX_FCT_RFE_D3_CLK_OVR_;
	}
	if (adapter->wolopts & WAKE_BCAST) {
		wucsr |= MAC_WUCSR_RFE_WAKE_EN_ | MAC_WUCSR_BCST_EN_;
		macrx |= MAC_RX_RXEN_;
		pmtctl |= PMT_CTL_WOL_EN_ | PMT_CTL_MAC_D3_RX_CLK_OVR_;
		pmtctl |= PMT_CTL_RX_FCT_RFE_D3_CLK_OVR_;
	}
	if (adapter->wolopts & WAKE_MCAST) {
		/* IPv4 multicast */
		crc = lan743x_pm_wakeframe_crc16(ipv4_multicast, 3);
		lan743x_csr_write(adapter, MAC_WUF_CFG(mask_index),
				  MAC_WUF_CFG_EN_ | MAC_WUF_CFG_TYPE_MCAST_ |
				  (0 << MAC_WUF_CFG_OFFSET_SHIFT_) |
				  (crc & MAC_WUF_CFG_CRC16_MASK_));
		lan743x_csr_write(adapter, MAC_WUF_MASK0(mask_index), 7);
		lan743x_csr_write(adapter, MAC_WUF_MASK1(mask_index), 0);
		lan743x_csr_write(adapter, MAC_WUF_MASK2(mask_index), 0);
		lan743x_csr_write(adapter, MAC_WUF_MASK3(mask_index), 0);
		mask_index++;

		/* IPv6 multicast */
		crc = lan743x_pm_wakeframe_crc16(ipv6_multicast, 2);
		lan743x_csr_write(adapter, MAC_WUF_CFG(mask_index),
				  MAC_WUF_CFG_EN_ | MAC_WUF_CFG_TYPE_MCAST_ |
				  (0 << MAC_WUF_CFG_OFFSET_SHIFT_) |
				  (crc & MAC_WUF_CFG_CRC16_MASK_));
		lan743x_csr_write(adapter, MAC_WUF_MASK0(mask_index), 3);
		lan743x_csr_write(adapter, MAC_WUF_MASK1(mask_index), 0);
		lan743x_csr_write(adapter, MAC_WUF_MASK2(mask_index), 0);
		lan743x_csr_write(adapter, MAC_WUF_MASK3(mask_index), 0);
		mask_index++;

		wucsr |= MAC_WUCSR_RFE_WAKE_EN_ | MAC_WUCSR_WAKE_EN_;
		macrx |= MAC_RX_RXEN_;
		pmtctl |= PMT_CTL_WOL_EN_ | PMT_CTL_MAC_D3_RX_CLK_OVR_;
		pmtctl |= PMT_CTL_RX_FCT_RFE_D3_CLK_OVR_;
	}
	if (adapter->wolopts & WAKE_ARP) {
		/* set MAC_WUF_CFG & WUF_MASK
		 * for packettype (offset 12,13) = ARP (0x0806)
		 */
		crc = lan743x_pm_wakeframe_crc16(arp_type, 2);
		lan743x_csr_write(adapter, MAC_WUF_CFG(mask_index),
				  MAC_WUF_CFG_EN_ | MAC_WUF_CFG_TYPE_ALL_ |
				  (0 << MAC_WUF_CFG_OFFSET_SHIFT_) |
				  (crc & MAC_WUF_CFG_CRC16_MASK_));
		lan743x_csr_write(adapter, MAC_WUF_MASK0(mask_index), 0x3000);
		lan743x_csr_write(adapter, MAC_WUF_MASK1(mask_index), 0);
		lan743x_csr_write(adapter, MAC_WUF_MASK2(mask_index), 0);
		lan743x_csr_write(adapter, MAC_WUF_MASK3(mask_index), 0);
		mask_index++;

		wucsr |= MAC_WUCSR_RFE_WAKE_EN_ | MAC_WUCSR_WAKE_EN_;
		macrx |= MAC_RX_RXEN_;
		pmtctl |= PMT_CTL_WOL_EN_ | PMT_CTL_MAC_D3_RX_CLK_OVR_;
		pmtctl |= PMT_CTL_RX_FCT_RFE_D3_CLK_OVR_;
	}

	lan743x_csr_write(adapter, MAC_WUCSR, wucsr);
	lan743x_csr_write(adapter, PMT_CTL, pmtctl);
	lan743x_csr_write(adapter, MAC_RX, macrx);
}

static int lan743x_pm_suspend(struct device *dev)
{
	struct pci_dev *pdev = to_pci_dev(dev);
	struct net_device *netdev = pci_get_drvdata(pdev);
	struct lan743x_adapter *adapter = netdev_priv(netdev);
	int ret;

	lan743x_pcidev_shutdown(pdev);

	/* clear all wakes */
	lan743x_csr_write(adapter, MAC_WUCSR, 0);
	lan743x_csr_write(adapter, MAC_WUCSR2, 0);
	lan743x_csr_write(adapter, MAC_WK_SRC, 0xFFFFFFFF);

	if (adapter->wolopts)
		lan743x_pm_set_wol(adapter);

	/* Host sets PME_En, put D3hot */
	ret = pci_prepare_to_sleep(pdev);

	return 0;
}

static int lan743x_pm_resume(struct device *dev)
{
	struct pci_dev *pdev = to_pci_dev(dev);
	struct net_device *netdev = pci_get_drvdata(pdev);
	struct lan743x_adapter *adapter = netdev_priv(netdev);
	int ret;

	pci_set_power_state(pdev, PCI_D0);
	pci_restore_state(pdev);
	pci_save_state(pdev);

	ret = lan743x_hardware_init(adapter, pdev);
	if (ret) {
		netif_err(adapter, probe, adapter->netdev,
			  "lan743x_hardware_init returned %d\n", ret);
	}

	/* open netdev when netdev is at running state while resume.
	 * For instance, it is true when system wakesup after pm-suspend
	 * However, it is false when system wakes up after suspend GUI menu
	 */
	if (netif_running(netdev))
		lan743x_netdev_open(netdev);

	netif_device_attach(netdev);

	return 0;
}

static const struct dev_pm_ops lan743x_pm_ops = {
	SET_SYSTEM_SLEEP_PM_OPS(lan743x_pm_suspend, lan743x_pm_resume)
};
<<<<<<< HEAD
#endif /*CONFIG_PM */
=======
#endif /* CONFIG_PM_SLEEP */
>>>>>>> f9885ef8

static const struct pci_device_id lan743x_pcidev_tbl[] = {
	{ PCI_DEVICE(PCI_VENDOR_ID_SMSC, PCI_DEVICE_ID_SMSC_LAN7430) },
	{ 0, }
};

static struct pci_driver lan743x_pcidev_driver = {
	.name     = DRIVER_NAME,
	.id_table = lan743x_pcidev_tbl,
	.probe    = lan743x_pcidev_probe,
	.remove   = lan743x_pcidev_remove,
<<<<<<< HEAD
#ifdef CONFIG_PM
=======
#ifdef CONFIG_PM_SLEEP
>>>>>>> f9885ef8
	.driver.pm = &lan743x_pm_ops,
#endif
	.shutdown = lan743x_pcidev_shutdown,
};

module_pci_driver(lan743x_pcidev_driver);

MODULE_AUTHOR(DRIVER_AUTHOR);
MODULE_DESCRIPTION(DRIVER_DESC);
MODULE_LICENSE("GPL");<|MERGE_RESOLUTION|>--- conflicted
+++ resolved
@@ -2850,11 +2850,7 @@
 	lan743x_hardware_cleanup(adapter);
 }
 
-<<<<<<< HEAD
-#ifdef CONFIG_PM
-=======
 #ifdef CONFIG_PM_SLEEP
->>>>>>> f9885ef8
 static u16 lan743x_pm_wakeframe_crc16(const u8 *buf, int len)
 {
 	return bitrev16(crc16(0xFFFF, buf, len));
@@ -3020,11 +3016,7 @@
 static const struct dev_pm_ops lan743x_pm_ops = {
 	SET_SYSTEM_SLEEP_PM_OPS(lan743x_pm_suspend, lan743x_pm_resume)
 };
-<<<<<<< HEAD
-#endif /*CONFIG_PM */
-=======
 #endif /* CONFIG_PM_SLEEP */
->>>>>>> f9885ef8
 
 static const struct pci_device_id lan743x_pcidev_tbl[] = {
 	{ PCI_DEVICE(PCI_VENDOR_ID_SMSC, PCI_DEVICE_ID_SMSC_LAN7430) },
@@ -3036,11 +3028,7 @@
 	.id_table = lan743x_pcidev_tbl,
 	.probe    = lan743x_pcidev_probe,
 	.remove   = lan743x_pcidev_remove,
-<<<<<<< HEAD
-#ifdef CONFIG_PM
-=======
 #ifdef CONFIG_PM_SLEEP
->>>>>>> f9885ef8
 	.driver.pm = &lan743x_pm_ops,
 #endif
 	.shutdown = lan743x_pcidev_shutdown,
