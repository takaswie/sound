--- conflicted
+++ resolved
@@ -435,7 +435,20 @@
 			return PTR_ERR(old_hdr);
 		if (old_hdr->reply_len < 0) {
 			if (count >= SZ_SG_IO_HDR) {
-<<<<<<< HEAD
+				/*
+				 * This is stupid.
+				 *
+				 * We're copying the whole sg_io_hdr_t from user
+				 * space just to get the 'pack_id' field. But the
+				 * field is at different offsets for the compat
+				 * case, so we'll use "get_sg_io_hdr()" to copy
+				 * the whole thing and convert it.
+				 *
+				 * We could do something like just calculating the
+				 * offset based of 'in_compat_syscall()', but the
+				 * 'compat_sg_io_hdr' definition is in the wrong
+				 * place for that.
+				 */
 				sg_io_hdr_t *new_hdr;
 				new_hdr = kmalloc(SZ_SG_IO_HDR, GFP_KERNEL);
 				if (!new_hdr) {
@@ -446,10 +459,6 @@
 				req_pack_id = new_hdr->pack_id;
 				kfree(new_hdr);
 				if (retval) {
-=======
-				sg_io_hdr_t __user *p = (void __user *)buf;
-				if (get_user(req_pack_id, &p->pack_id)) {
->>>>>>> 65309ef6
 					retval = -EFAULT;
 					goto free_old_hdr;
 				}
@@ -728,11 +737,7 @@
 	}
 	srp->sg_io_owned = sg_io_owned;
 	hp = &srp->header;
-<<<<<<< HEAD
 	if (get_sg_io_hdr(hp, buf)) {
-=======
-	if (copy_from_user(hp, buf, SZ_SG_IO_HDR)) {
->>>>>>> 65309ef6
 		sg_remove_request(sfp, srp);
 		return -EFAULT;
 	}
@@ -1092,7 +1097,6 @@
 			read_lock_irqsave(&sfp->rq_list_lock, iflags);
 			sg_fill_request_table(sfp, rinfo);
 			read_unlock_irqrestore(&sfp->rq_list_lock, iflags);
-<<<<<<< HEAD
 	#ifdef CONFIG_COMPAT
 			if (in_compat_syscall())
 				result = put_compat_request_table(p, rinfo);
@@ -1100,10 +1104,6 @@
 	#endif
 				result = copy_to_user(p, rinfo,
 						      SZ_SG_REQ_INFO * SG_MAX_QUEUE);
-=======
-			result = copy_to_user(p, rinfo,
-						SZ_SG_REQ_INFO * SG_MAX_QUEUE);
->>>>>>> 65309ef6
 			result = result ? -EFAULT : 0;
 			kfree(rinfo);
 			return result;
