--- conflicted
+++ resolved
@@ -241,8 +241,6 @@
 	.cols		= 8,
 };
 
-<<<<<<< HEAD
-=======
 #ifdef CONFIG_DRM_EXYNOS
 static struct exynos_drm_fimd_pdata drm_fimd_pdata = {
 	.panel	= {
@@ -263,7 +261,6 @@
 	.bpp		= 32,
 };
 #else
->>>>>>> 29e7d587
 static struct s3c_fb_pd_win smdk4x12_fb_win0 = {
 	.xres		= 480,
 	.yres		= 800,
@@ -291,10 +288,7 @@
 	.vidcon1	= VIDCON1_INV_HSYNC | VIDCON1_INV_VSYNC,
 	.setup_gpio	= exynos4_fimd0_gpio_setup_24bpp,
 };
-<<<<<<< HEAD
-=======
 #endif
->>>>>>> 29e7d587
 
 /* USB OTG */
 static struct s3c_hsotg_plat smdk4x12_hsotg_pdata;
@@ -363,16 +357,12 @@
 
 	s3c_hsotg_set_platdata(&smdk4x12_hsotg_pdata);
 
-<<<<<<< HEAD
-	s5p_fimd0_set_platdata(&smdk4x12_lcd_pdata);
-=======
 #ifdef CONFIG_DRM_EXYNOS
 	s5p_device_fimd0.dev.platform_data = &drm_fimd_pdata;
 	exynos4_fimd0_gpio_setup_24bpp();
 #else
 	s5p_fimd0_set_platdata(&smdk4x12_lcd_pdata);
 #endif
->>>>>>> 29e7d587
 
 	platform_add_devices(smdk4x12_devices, ARRAY_SIZE(smdk4x12_devices));
 }
