// SPDX-License-Identifier: GPL-2.0
/* BPF JIT compiler for RV64G
 *
 * Copyright(c) 2019 Björn Töpel <bjorn.topel@gmail.com>
 *
 */

#include <linux/bitfield.h>
#include <linux/bpf.h>
#include <linux/filter.h>
#include <linux/memory.h>
#include <linux/stop_machine.h>
#include <asm/patch.h>
#include <asm/cfi.h>
#include <asm/percpu.h>
#include "bpf_jit.h"

#define RV_MAX_REG_ARGS 8
#define RV_FENTRY_NINSNS 2
#define RV_FENTRY_NBYTES (RV_FENTRY_NINSNS * 4)
/* imm that allows emit_imm to emit max count insns */
#define RV_MAX_COUNT_IMM 0x7FFF7FF7FF7FF7FF

#define RV_REG_TCC RV_REG_A6
#define RV_REG_TCC_SAVED RV_REG_S6 /* Store A6 in S6 if program do calls */
#define RV_REG_ARENA RV_REG_S7 /* For storing arena_vm_start */

static const int regmap[] = {
	[BPF_REG_0] =	RV_REG_A5,
	[BPF_REG_1] =	RV_REG_A0,
	[BPF_REG_2] =	RV_REG_A1,
	[BPF_REG_3] =	RV_REG_A2,
	[BPF_REG_4] =	RV_REG_A3,
	[BPF_REG_5] =	RV_REG_A4,
	[BPF_REG_6] =	RV_REG_S1,
	[BPF_REG_7] =	RV_REG_S2,
	[BPF_REG_8] =	RV_REG_S3,
	[BPF_REG_9] =	RV_REG_S4,
	[BPF_REG_FP] =	RV_REG_S5,
	[BPF_REG_AX] =	RV_REG_T0,
};

static const int pt_regmap[] = {
	[RV_REG_A0] = offsetof(struct pt_regs, a0),
	[RV_REG_A1] = offsetof(struct pt_regs, a1),
	[RV_REG_A2] = offsetof(struct pt_regs, a2),
	[RV_REG_A3] = offsetof(struct pt_regs, a3),
	[RV_REG_A4] = offsetof(struct pt_regs, a4),
	[RV_REG_A5] = offsetof(struct pt_regs, a5),
	[RV_REG_S1] = offsetof(struct pt_regs, s1),
	[RV_REG_S2] = offsetof(struct pt_regs, s2),
	[RV_REG_S3] = offsetof(struct pt_regs, s3),
	[RV_REG_S4] = offsetof(struct pt_regs, s4),
	[RV_REG_S5] = offsetof(struct pt_regs, s5),
	[RV_REG_T0] = offsetof(struct pt_regs, t0),
};

enum {
	RV_CTX_F_SEEN_TAIL_CALL =	0,
	RV_CTX_F_SEEN_CALL =		RV_REG_RA,
	RV_CTX_F_SEEN_S1 =		RV_REG_S1,
	RV_CTX_F_SEEN_S2 =		RV_REG_S2,
	RV_CTX_F_SEEN_S3 =		RV_REG_S3,
	RV_CTX_F_SEEN_S4 =		RV_REG_S4,
	RV_CTX_F_SEEN_S5 =		RV_REG_S5,
	RV_CTX_F_SEEN_S6 =		RV_REG_S6,
};

static u8 bpf_to_rv_reg(int bpf_reg, struct rv_jit_context *ctx)
{
	u8 reg = regmap[bpf_reg];

	switch (reg) {
	case RV_CTX_F_SEEN_S1:
	case RV_CTX_F_SEEN_S2:
	case RV_CTX_F_SEEN_S3:
	case RV_CTX_F_SEEN_S4:
	case RV_CTX_F_SEEN_S5:
	case RV_CTX_F_SEEN_S6:
		__set_bit(reg, &ctx->flags);
	}
	return reg;
};

static bool seen_reg(int reg, struct rv_jit_context *ctx)
{
	switch (reg) {
	case RV_CTX_F_SEEN_CALL:
	case RV_CTX_F_SEEN_S1:
	case RV_CTX_F_SEEN_S2:
	case RV_CTX_F_SEEN_S3:
	case RV_CTX_F_SEEN_S4:
	case RV_CTX_F_SEEN_S5:
	case RV_CTX_F_SEEN_S6:
		return test_bit(reg, &ctx->flags);
	}
	return false;
}

static void mark_fp(struct rv_jit_context *ctx)
{
	__set_bit(RV_CTX_F_SEEN_S5, &ctx->flags);
}

static void mark_call(struct rv_jit_context *ctx)
{
	__set_bit(RV_CTX_F_SEEN_CALL, &ctx->flags);
}

static bool seen_call(struct rv_jit_context *ctx)
{
	return test_bit(RV_CTX_F_SEEN_CALL, &ctx->flags);
}

static void mark_tail_call(struct rv_jit_context *ctx)
{
	__set_bit(RV_CTX_F_SEEN_TAIL_CALL, &ctx->flags);
}

static bool seen_tail_call(struct rv_jit_context *ctx)
{
	return test_bit(RV_CTX_F_SEEN_TAIL_CALL, &ctx->flags);
}

static u8 rv_tail_call_reg(struct rv_jit_context *ctx)
{
	mark_tail_call(ctx);

	if (seen_call(ctx)) {
		__set_bit(RV_CTX_F_SEEN_S6, &ctx->flags);
		return RV_REG_S6;
	}
	return RV_REG_A6;
}

static bool is_32b_int(s64 val)
{
	return -(1L << 31) <= val && val < (1L << 31);
}

static bool in_auipc_jalr_range(s64 val)
{
	/*
	 * auipc+jalr can reach any signed PC-relative offset in the range
	 * [-2^31 - 2^11, 2^31 - 2^11).
	 */
	return (-(1L << 31) - (1L << 11)) <= val &&
		val < ((1L << 31) - (1L << 11));
}

/* Modify rd pointer to alternate reg to avoid corrupting original reg */
static void emit_sextw_alt(u8 *rd, u8 ra, struct rv_jit_context *ctx)
{
	emit_sextw(ra, *rd, ctx);
	*rd = ra;
}

static void emit_zextw_alt(u8 *rd, u8 ra, struct rv_jit_context *ctx)
{
	emit_zextw(ra, *rd, ctx);
	*rd = ra;
}

/* Emit fixed-length instructions for address */
static int emit_addr(u8 rd, u64 addr, bool extra_pass, struct rv_jit_context *ctx)
{
	/*
	 * Use the ro_insns(RX) to calculate the offset as the BPF program will
	 * finally run from this memory region.
	 */
	u64 ip = (u64)(ctx->ro_insns + ctx->ninsns);
	s64 off = addr - ip;
	s64 upper = (off + (1 << 11)) >> 12;
	s64 lower = off & 0xfff;

	if (extra_pass && !in_auipc_jalr_range(off)) {
		pr_err("bpf-jit: target offset 0x%llx is out of range\n", off);
		return -ERANGE;
	}

	emit(rv_auipc(rd, upper), ctx);
	emit(rv_addi(rd, rd, lower), ctx);
	return 0;
}

/* Emit variable-length instructions for 32-bit and 64-bit imm */
static void emit_imm(u8 rd, s64 val, struct rv_jit_context *ctx)
{
	/* Note that the immediate from the add is sign-extended,
	 * which means that we need to compensate this by adding 2^12,
	 * when the 12th bit is set. A simpler way of doing this, and
	 * getting rid of the check, is to just add 2**11 before the
	 * shift. The "Loading a 32-Bit constant" example from the
	 * "Computer Organization and Design, RISC-V edition" book by
	 * Patterson/Hennessy highlights this fact.
	 *
	 * This also means that we need to process LSB to MSB.
	 */
	s64 upper = (val + (1 << 11)) >> 12;
	/* Sign-extend lower 12 bits to 64 bits since immediates for li, addiw,
	 * and addi are signed and RVC checks will perform signed comparisons.
	 */
	s64 lower = ((val & 0xfff) << 52) >> 52;
	int shift;

	if (is_32b_int(val)) {
		if (upper)
			emit_lui(rd, upper, ctx);

		if (!upper) {
			emit_li(rd, lower, ctx);
			return;
		}

		emit_addiw(rd, rd, lower, ctx);
		return;
	}

	shift = __ffs(upper);
	upper >>= shift;
	shift += 12;

	emit_imm(rd, upper, ctx);

	emit_slli(rd, rd, shift, ctx);
	if (lower)
		emit_addi(rd, rd, lower, ctx);
}

static void __build_epilogue(bool is_tail_call, struct rv_jit_context *ctx)
{
	int stack_adjust = ctx->stack_size, store_offset = stack_adjust - 8;

	if (seen_reg(RV_REG_RA, ctx)) {
		emit_ld(RV_REG_RA, store_offset, RV_REG_SP, ctx);
		store_offset -= 8;
	}
	emit_ld(RV_REG_FP, store_offset, RV_REG_SP, ctx);
	store_offset -= 8;
	if (seen_reg(RV_REG_S1, ctx)) {
		emit_ld(RV_REG_S1, store_offset, RV_REG_SP, ctx);
		store_offset -= 8;
	}
	if (seen_reg(RV_REG_S2, ctx)) {
		emit_ld(RV_REG_S2, store_offset, RV_REG_SP, ctx);
		store_offset -= 8;
	}
	if (seen_reg(RV_REG_S3, ctx)) {
		emit_ld(RV_REG_S3, store_offset, RV_REG_SP, ctx);
		store_offset -= 8;
	}
	if (seen_reg(RV_REG_S4, ctx)) {
		emit_ld(RV_REG_S4, store_offset, RV_REG_SP, ctx);
		store_offset -= 8;
	}
	if (seen_reg(RV_REG_S5, ctx)) {
		emit_ld(RV_REG_S5, store_offset, RV_REG_SP, ctx);
		store_offset -= 8;
	}
	if (seen_reg(RV_REG_S6, ctx)) {
		emit_ld(RV_REG_S6, store_offset, RV_REG_SP, ctx);
		store_offset -= 8;
	}
	if (ctx->arena_vm_start) {
		emit_ld(RV_REG_ARENA, store_offset, RV_REG_SP, ctx);
		store_offset -= 8;
	}

	emit_addi(RV_REG_SP, RV_REG_SP, stack_adjust, ctx);
	/* Set return value. */
	if (!is_tail_call)
		emit_addiw(RV_REG_A0, RV_REG_A5, 0, ctx);
	emit_jalr(RV_REG_ZERO, is_tail_call ? RV_REG_T3 : RV_REG_RA,
		  is_tail_call ? (RV_FENTRY_NINSNS + 1) * 4 : 0, /* skip reserved nops and TCC init */
		  ctx);
}

static void emit_bcc(u8 cond, u8 rd, u8 rs, int rvoff,
		     struct rv_jit_context *ctx)
{
	switch (cond) {
	case BPF_JEQ:
		emit(rv_beq(rd, rs, rvoff >> 1), ctx);
		return;
	case BPF_JGT:
		emit(rv_bltu(rs, rd, rvoff >> 1), ctx);
		return;
	case BPF_JLT:
		emit(rv_bltu(rd, rs, rvoff >> 1), ctx);
		return;
	case BPF_JGE:
		emit(rv_bgeu(rd, rs, rvoff >> 1), ctx);
		return;
	case BPF_JLE:
		emit(rv_bgeu(rs, rd, rvoff >> 1), ctx);
		return;
	case BPF_JNE:
		emit(rv_bne(rd, rs, rvoff >> 1), ctx);
		return;
	case BPF_JSGT:
		emit(rv_blt(rs, rd, rvoff >> 1), ctx);
		return;
	case BPF_JSLT:
		emit(rv_blt(rd, rs, rvoff >> 1), ctx);
		return;
	case BPF_JSGE:
		emit(rv_bge(rd, rs, rvoff >> 1), ctx);
		return;
	case BPF_JSLE:
		emit(rv_bge(rs, rd, rvoff >> 1), ctx);
	}
}

static void emit_branch(u8 cond, u8 rd, u8 rs, int rvoff,
			struct rv_jit_context *ctx)
{
	s64 upper, lower;

	if (is_13b_int(rvoff)) {
		emit_bcc(cond, rd, rs, rvoff, ctx);
		return;
	}

	/* Adjust for jal */
	rvoff -= 4;

	/* Transform, e.g.:
	 *   bne rd,rs,foo
	 * to
	 *   beq rd,rs,<.L1>
	 *   (auipc foo)
	 *   jal(r) foo
	 * .L1
	 */
	cond = invert_bpf_cond(cond);
	if (is_21b_int(rvoff)) {
		emit_bcc(cond, rd, rs, 8, ctx);
		emit(rv_jal(RV_REG_ZERO, rvoff >> 1), ctx);
		return;
	}

	/* 32b No need for an additional rvoff adjustment, since we
	 * get that from the auipc at PC', where PC = PC' + 4.
	 */
	upper = (rvoff + (1 << 11)) >> 12;
	lower = rvoff & 0xfff;

	emit_bcc(cond, rd, rs, 12, ctx);
	emit(rv_auipc(RV_REG_T1, upper), ctx);
	emit(rv_jalr(RV_REG_ZERO, RV_REG_T1, lower), ctx);
}

static int emit_bpf_tail_call(int insn, struct rv_jit_context *ctx)
{
	int tc_ninsn, off, start_insn = ctx->ninsns;
	u8 tcc = rv_tail_call_reg(ctx);

	/* a0: &ctx
	 * a1: &array
	 * a2: index
	 *
	 * if (index >= array->map.max_entries)
	 *	goto out;
	 */
	tc_ninsn = insn ? ctx->offset[insn] - ctx->offset[insn - 1] :
		   ctx->offset[0];
	emit_zextw(RV_REG_A2, RV_REG_A2, ctx);

	off = offsetof(struct bpf_array, map.max_entries);
	if (is_12b_check(off, insn))
		return -1;
	emit(rv_lwu(RV_REG_T1, off, RV_REG_A1), ctx);
	off = ninsns_rvoff(tc_ninsn - (ctx->ninsns - start_insn));
	emit_branch(BPF_JGE, RV_REG_A2, RV_REG_T1, off, ctx);

	/* if (--TCC < 0)
	 *     goto out;
	 */
	emit_addi(RV_REG_TCC, tcc, -1, ctx);
	off = ninsns_rvoff(tc_ninsn - (ctx->ninsns - start_insn));
	emit_branch(BPF_JSLT, RV_REG_TCC, RV_REG_ZERO, off, ctx);

	/* prog = array->ptrs[index];
	 * if (!prog)
	 *     goto out;
	 */
	emit_sh3add(RV_REG_T2, RV_REG_A2, RV_REG_A1, ctx);
	off = offsetof(struct bpf_array, ptrs);
	if (is_12b_check(off, insn))
		return -1;
	emit_ld(RV_REG_T2, off, RV_REG_T2, ctx);
	off = ninsns_rvoff(tc_ninsn - (ctx->ninsns - start_insn));
	emit_branch(BPF_JEQ, RV_REG_T2, RV_REG_ZERO, off, ctx);

	/* goto *(prog->bpf_func + 4); */
	off = offsetof(struct bpf_prog, bpf_func);
	if (is_12b_check(off, insn))
		return -1;
	emit_ld(RV_REG_T3, off, RV_REG_T2, ctx);
	__build_epilogue(true, ctx);
	return 0;
}

static void init_regs(u8 *rd, u8 *rs, const struct bpf_insn *insn,
		      struct rv_jit_context *ctx)
{
	u8 code = insn->code;

	switch (code) {
	case BPF_JMP | BPF_JA:
	case BPF_JMP | BPF_CALL:
	case BPF_JMP | BPF_EXIT:
	case BPF_JMP | BPF_TAIL_CALL:
		break;
	default:
		*rd = bpf_to_rv_reg(insn->dst_reg, ctx);
	}

	if (code & (BPF_ALU | BPF_X) || code & (BPF_ALU64 | BPF_X) ||
	    code & (BPF_JMP | BPF_X) || code & (BPF_JMP32 | BPF_X) ||
	    code & BPF_LDX || code & BPF_STX)
		*rs = bpf_to_rv_reg(insn->src_reg, ctx);
}

static int emit_jump_and_link(u8 rd, s64 rvoff, bool fixed_addr,
			      struct rv_jit_context *ctx)
{
	s64 upper, lower;

	if (rvoff && fixed_addr && is_21b_int(rvoff)) {
		emit(rv_jal(rd, rvoff >> 1), ctx);
		return 0;
	} else if (in_auipc_jalr_range(rvoff)) {
		upper = (rvoff + (1 << 11)) >> 12;
		lower = rvoff & 0xfff;
		emit(rv_auipc(RV_REG_T1, upper), ctx);
		emit(rv_jalr(rd, RV_REG_T1, lower), ctx);
		return 0;
	}

	pr_err("bpf-jit: target offset 0x%llx is out of range\n", rvoff);
	return -ERANGE;
}

static bool is_signed_bpf_cond(u8 cond)
{
	return cond == BPF_JSGT || cond == BPF_JSLT ||
		cond == BPF_JSGE || cond == BPF_JSLE;
}

static int emit_call(u64 addr, bool fixed_addr, struct rv_jit_context *ctx)
{
	s64 off = 0;
	u64 ip;

	if (addr && ctx->insns && ctx->ro_insns) {
		/*
		 * Use the ro_insns(RX) to calculate the offset as the BPF
		 * program will finally run from this memory region.
		 */
		ip = (u64)(long)(ctx->ro_insns + ctx->ninsns);
		off = addr - ip;
	}

	return emit_jump_and_link(RV_REG_RA, off, fixed_addr, ctx);
}

static inline void emit_kcfi(u32 hash, struct rv_jit_context *ctx)
{
	if (IS_ENABLED(CONFIG_CFI_CLANG))
		emit(hash, ctx);
}

static void emit_atomic(u8 rd, u8 rs, s16 off, s32 imm, bool is64,
			struct rv_jit_context *ctx)
{
	u8 r0;
	int jmp_offset;

	if (off) {
		if (is_12b_int(off)) {
			emit_addi(RV_REG_T1, rd, off, ctx);
		} else {
			emit_imm(RV_REG_T1, off, ctx);
			emit_add(RV_REG_T1, RV_REG_T1, rd, ctx);
		}
		rd = RV_REG_T1;
	}

	switch (imm) {
	/* lock *(u32/u64 *)(dst_reg + off16) <op>= src_reg */
	case BPF_ADD:
		emit(is64 ? rv_amoadd_d(RV_REG_ZERO, rs, rd, 0, 0) :
		     rv_amoadd_w(RV_REG_ZERO, rs, rd, 0, 0), ctx);
		break;
	case BPF_AND:
		emit(is64 ? rv_amoand_d(RV_REG_ZERO, rs, rd, 0, 0) :
		     rv_amoand_w(RV_REG_ZERO, rs, rd, 0, 0), ctx);
		break;
	case BPF_OR:
		emit(is64 ? rv_amoor_d(RV_REG_ZERO, rs, rd, 0, 0) :
		     rv_amoor_w(RV_REG_ZERO, rs, rd, 0, 0), ctx);
		break;
	case BPF_XOR:
		emit(is64 ? rv_amoxor_d(RV_REG_ZERO, rs, rd, 0, 0) :
		     rv_amoxor_w(RV_REG_ZERO, rs, rd, 0, 0), ctx);
		break;
	/* src_reg = atomic_fetch_<op>(dst_reg + off16, src_reg) */
	case BPF_ADD | BPF_FETCH:
		emit(is64 ? rv_amoadd_d(rs, rs, rd, 1, 1) :
		     rv_amoadd_w(rs, rs, rd, 1, 1), ctx);
		if (!is64)
			emit_zextw(rs, rs, ctx);
		break;
	case BPF_AND | BPF_FETCH:
		emit(is64 ? rv_amoand_d(rs, rs, rd, 1, 1) :
		     rv_amoand_w(rs, rs, rd, 1, 1), ctx);
		if (!is64)
			emit_zextw(rs, rs, ctx);
		break;
	case BPF_OR | BPF_FETCH:
		emit(is64 ? rv_amoor_d(rs, rs, rd, 1, 1) :
		     rv_amoor_w(rs, rs, rd, 1, 1), ctx);
		if (!is64)
			emit_zextw(rs, rs, ctx);
		break;
	case BPF_XOR | BPF_FETCH:
		emit(is64 ? rv_amoxor_d(rs, rs, rd, 1, 1) :
		     rv_amoxor_w(rs, rs, rd, 1, 1), ctx);
		if (!is64)
			emit_zextw(rs, rs, ctx);
		break;
	/* src_reg = atomic_xchg(dst_reg + off16, src_reg); */
	case BPF_XCHG:
		emit(is64 ? rv_amoswap_d(rs, rs, rd, 1, 1) :
		     rv_amoswap_w(rs, rs, rd, 1, 1), ctx);
		if (!is64)
			emit_zextw(rs, rs, ctx);
		break;
	/* r0 = atomic_cmpxchg(dst_reg + off16, r0, src_reg); */
	case BPF_CMPXCHG:
		r0 = bpf_to_rv_reg(BPF_REG_0, ctx);
		if (is64)
			emit_mv(RV_REG_T2, r0, ctx);
		else
			emit_addiw(RV_REG_T2, r0, 0, ctx);
		emit(is64 ? rv_lr_d(r0, 0, rd, 0, 0) :
		     rv_lr_w(r0, 0, rd, 0, 0), ctx);
		jmp_offset = ninsns_rvoff(8);
		emit(rv_bne(RV_REG_T2, r0, jmp_offset >> 1), ctx);
		emit(is64 ? rv_sc_d(RV_REG_T3, rs, rd, 0, 0) :
		     rv_sc_w(RV_REG_T3, rs, rd, 0, 0), ctx);
		jmp_offset = ninsns_rvoff(-6);
		emit(rv_bne(RV_REG_T3, 0, jmp_offset >> 1), ctx);
		emit(rv_fence(0x3, 0x3), ctx);
		break;
	}
}

#define BPF_FIXUP_OFFSET_MASK   GENMASK(26, 0)
#define BPF_FIXUP_REG_MASK      GENMASK(31, 27)
#define REG_DONT_CLEAR_MARKER	0	/* RV_REG_ZERO unused in pt_regmap */

bool ex_handler_bpf(const struct exception_table_entry *ex,
		    struct pt_regs *regs)
{
	off_t offset = FIELD_GET(BPF_FIXUP_OFFSET_MASK, ex->fixup);
	int regs_offset = FIELD_GET(BPF_FIXUP_REG_MASK, ex->fixup);

	if (regs_offset != REG_DONT_CLEAR_MARKER)
		*(unsigned long *)((void *)regs + pt_regmap[regs_offset]) = 0;
	regs->epc = (unsigned long)&ex->fixup - offset;

	return true;
}

/* For accesses to BTF pointers, add an entry to the exception table */
static int add_exception_handler(const struct bpf_insn *insn,
				 struct rv_jit_context *ctx,
				 int dst_reg, int insn_len)
{
	struct exception_table_entry *ex;
	unsigned long pc;
	off_t ins_offset;
	off_t fixup_offset;

	if (!ctx->insns || !ctx->ro_insns || !ctx->prog->aux->extable ||
	    (BPF_MODE(insn->code) != BPF_PROBE_MEM && BPF_MODE(insn->code) != BPF_PROBE_MEMSX &&
	     BPF_MODE(insn->code) != BPF_PROBE_MEM32))
		return 0;

	if (WARN_ON_ONCE(ctx->nexentries >= ctx->prog->aux->num_exentries))
		return -EINVAL;

	if (WARN_ON_ONCE(insn_len > ctx->ninsns))
		return -EINVAL;

	if (WARN_ON_ONCE(!rvc_enabled() && insn_len == 1))
		return -EINVAL;

	ex = &ctx->prog->aux->extable[ctx->nexentries];
	pc = (unsigned long)&ctx->ro_insns[ctx->ninsns - insn_len];

	/*
	 * This is the relative offset of the instruction that may fault from
	 * the exception table itself. This will be written to the exception
	 * table and if this instruction faults, the destination register will
	 * be set to '0' and the execution will jump to the next instruction.
	 */
	ins_offset = pc - (long)&ex->insn;
	if (WARN_ON_ONCE(ins_offset >= 0 || ins_offset < INT_MIN))
		return -ERANGE;

	/*
	 * Since the extable follows the program, the fixup offset is always
	 * negative and limited to BPF_JIT_REGION_SIZE. Store a positive value
	 * to keep things simple, and put the destination register in the upper
	 * bits. We don't need to worry about buildtime or runtime sort
	 * modifying the upper bits because the table is already sorted, and
	 * isn't part of the main exception table.
	 *
	 * The fixup_offset is set to the next instruction from the instruction
	 * that may fault. The execution will jump to this after handling the
	 * fault.
	 */
	fixup_offset = (long)&ex->fixup - (pc + insn_len * sizeof(u16));
	if (!FIELD_FIT(BPF_FIXUP_OFFSET_MASK, fixup_offset))
		return -ERANGE;

	/*
	 * The offsets above have been calculated using the RO buffer but we
	 * need to use the R/W buffer for writes.
	 * switch ex to rw buffer for writing.
	 */
	ex = (void *)ctx->insns + ((void *)ex - (void *)ctx->ro_insns);

	ex->insn = ins_offset;

	ex->fixup = FIELD_PREP(BPF_FIXUP_OFFSET_MASK, fixup_offset) |
		FIELD_PREP(BPF_FIXUP_REG_MASK, dst_reg);
	ex->type = EX_TYPE_BPF;

	ctx->nexentries++;
	return 0;
}

static int gen_jump_or_nops(void *target, void *ip, u32 *insns, bool is_call)
{
	s64 rvoff;
	struct rv_jit_context ctx;

	ctx.ninsns = 0;
	ctx.insns = (u16 *)insns;

	if (!target) {
		emit(rv_nop(), &ctx);
		emit(rv_nop(), &ctx);
		return 0;
	}

	rvoff = (s64)(target - ip);
	return emit_jump_and_link(is_call ? RV_REG_T0 : RV_REG_ZERO, rvoff, false, &ctx);
}

int bpf_arch_text_poke(void *ip, enum bpf_text_poke_type poke_type,
		       void *old_addr, void *new_addr)
{
	u32 old_insns[RV_FENTRY_NINSNS], new_insns[RV_FENTRY_NINSNS];
	bool is_call = poke_type == BPF_MOD_CALL;
	int ret;

	if (!is_kernel_text((unsigned long)ip) &&
	    !is_bpf_text_address((unsigned long)ip))
		return -ENOTSUPP;

	ret = gen_jump_or_nops(old_addr, ip, old_insns, is_call);
	if (ret)
		return ret;

	if (memcmp(ip, old_insns, RV_FENTRY_NBYTES))
		return -EFAULT;

	ret = gen_jump_or_nops(new_addr, ip, new_insns, is_call);
	if (ret)
		return ret;

	cpus_read_lock();
	mutex_lock(&text_mutex);
	if (memcmp(ip, new_insns, RV_FENTRY_NBYTES))
		ret = patch_text(ip, new_insns, RV_FENTRY_NBYTES);
	mutex_unlock(&text_mutex);
	cpus_read_unlock();

	return ret;
}

static void store_args(int nr_arg_slots, int args_off, struct rv_jit_context *ctx)
{
	int i;

	for (i = 0; i < nr_arg_slots; i++) {
		if (i < RV_MAX_REG_ARGS) {
			emit_sd(RV_REG_FP, -args_off, RV_REG_A0 + i, ctx);
		} else {
			/* skip slots for T0 and FP of traced function */
			emit_ld(RV_REG_T1, 16 + (i - RV_MAX_REG_ARGS) * 8, RV_REG_FP, ctx);
			emit_sd(RV_REG_FP, -args_off, RV_REG_T1, ctx);
		}
		args_off -= 8;
	}
}

static void restore_args(int nr_reg_args, int args_off, struct rv_jit_context *ctx)
{
	int i;

	for (i = 0; i < nr_reg_args; i++) {
		emit_ld(RV_REG_A0 + i, -args_off, RV_REG_FP, ctx);
		args_off -= 8;
	}
}

static void restore_stack_args(int nr_stack_args, int args_off, int stk_arg_off,
			       struct rv_jit_context *ctx)
{
	int i;

	for (i = 0; i < nr_stack_args; i++) {
		emit_ld(RV_REG_T1, -(args_off - RV_MAX_REG_ARGS * 8), RV_REG_FP, ctx);
		emit_sd(RV_REG_FP, -stk_arg_off, RV_REG_T1, ctx);
		args_off -= 8;
		stk_arg_off -= 8;
	}
}

static int invoke_bpf_prog(struct bpf_tramp_link *l, int args_off, int retval_off,
			   int run_ctx_off, bool save_ret, struct rv_jit_context *ctx)
{
	int ret, branch_off;
	struct bpf_prog *p = l->link.prog;
	int cookie_off = offsetof(struct bpf_tramp_run_ctx, bpf_cookie);

	if (l->cookie) {
		emit_imm(RV_REG_T1, l->cookie, ctx);
		emit_sd(RV_REG_FP, -run_ctx_off + cookie_off, RV_REG_T1, ctx);
	} else {
		emit_sd(RV_REG_FP, -run_ctx_off + cookie_off, RV_REG_ZERO, ctx);
	}

	/* arg1: prog */
	emit_imm(RV_REG_A0, (const s64)p, ctx);
	/* arg2: &run_ctx */
	emit_addi(RV_REG_A1, RV_REG_FP, -run_ctx_off, ctx);
	ret = emit_call((const u64)bpf_trampoline_enter(p), true, ctx);
	if (ret)
		return ret;

	/* store prog start time */
	emit_mv(RV_REG_S1, RV_REG_A0, ctx);

	/* if (__bpf_prog_enter(prog) == 0)
	 *	goto skip_exec_of_prog;
	 */
	branch_off = ctx->ninsns;
	/* nop reserved for conditional jump */
	emit(rv_nop(), ctx);

	/* arg1: &args_off */
	emit_addi(RV_REG_A0, RV_REG_FP, -args_off, ctx);
	if (!p->jited)
		/* arg2: progs[i]->insnsi for interpreter */
		emit_imm(RV_REG_A1, (const s64)p->insnsi, ctx);
	ret = emit_call((const u64)p->bpf_func, true, ctx);
	if (ret)
		return ret;

	if (save_ret) {
		emit_sd(RV_REG_FP, -retval_off, RV_REG_A0, ctx);
		emit_sd(RV_REG_FP, -(retval_off - 8), regmap[BPF_REG_0], ctx);
	}

	/* update branch with beqz */
	if (ctx->insns) {
		int offset = ninsns_rvoff(ctx->ninsns - branch_off);
		u32 insn = rv_beq(RV_REG_A0, RV_REG_ZERO, offset >> 1);
		*(u32 *)(ctx->insns + branch_off) = insn;
	}

	/* arg1: prog */
	emit_imm(RV_REG_A0, (const s64)p, ctx);
	/* arg2: prog start time */
	emit_mv(RV_REG_A1, RV_REG_S1, ctx);
	/* arg3: &run_ctx */
	emit_addi(RV_REG_A2, RV_REG_FP, -run_ctx_off, ctx);
	ret = emit_call((const u64)bpf_trampoline_exit(p), true, ctx);

	return ret;
}

static int __arch_prepare_bpf_trampoline(struct bpf_tramp_image *im,
					 const struct btf_func_model *m,
					 struct bpf_tramp_links *tlinks,
					 void *func_addr, u32 flags,
					 struct rv_jit_context *ctx)
{
	int i, ret, offset;
	int *branches_off = NULL;
	int stack_size = 0, nr_arg_slots = 0;
	int retval_off, args_off, nregs_off, ip_off, run_ctx_off, sreg_off, stk_arg_off;
	struct bpf_tramp_links *fentry = &tlinks[BPF_TRAMP_FENTRY];
	struct bpf_tramp_links *fexit = &tlinks[BPF_TRAMP_FEXIT];
	struct bpf_tramp_links *fmod_ret = &tlinks[BPF_TRAMP_MODIFY_RETURN];
	bool is_struct_ops = flags & BPF_TRAMP_F_INDIRECT;
	void *orig_call = func_addr;
	bool save_ret;
	u32 insn;

	/* Two types of generated trampoline stack layout:
	 *
	 * 1. trampoline called from function entry
	 * --------------------------------------
	 * FP + 8	    [ RA to parent func	] return address to parent
	 *					  function
	 * FP + 0	    [ FP of parent func ] frame pointer of parent
	 *					  function
	 * FP - 8           [ T0 to traced func ] return address of traced
	 *					  function
	 * FP - 16	    [ FP of traced func ] frame pointer of traced
	 *					  function
	 * --------------------------------------
	 *
	 * 2. trampoline called directly
	 * --------------------------------------
	 * FP - 8	    [ RA to caller func ] return address to caller
	 *					  function
	 * FP - 16	    [ FP of caller func	] frame pointer of caller
	 *					  function
	 * --------------------------------------
	 *
	 * FP - retval_off  [ return value      ] BPF_TRAMP_F_CALL_ORIG or
	 *					  BPF_TRAMP_F_RET_FENTRY_RET
	 *                  [ argN              ]
	 *                  [ ...               ]
	 * FP - args_off    [ arg1              ]
	 *
	 * FP - nregs_off   [ regs count        ]
	 *
	 * FP - ip_off      [ traced func	] BPF_TRAMP_F_IP_ARG
	 *
	 * FP - run_ctx_off [ bpf_tramp_run_ctx ]
	 *
	 * FP - sreg_off    [ callee saved reg	]
	 *
	 *		    [ pads              ] pads for 16 bytes alignment
	 *
	 *		    [ stack_argN        ]
	 *		    [ ...               ]
	 * FP - stk_arg_off [ stack_arg1        ] BPF_TRAMP_F_CALL_ORIG
	 */

	if (flags & (BPF_TRAMP_F_ORIG_STACK | BPF_TRAMP_F_SHARE_IPMODIFY))
		return -ENOTSUPP;

	if (m->nr_args > MAX_BPF_FUNC_ARGS)
		return -ENOTSUPP;

	for (i = 0; i < m->nr_args; i++)
		nr_arg_slots += round_up(m->arg_size[i], 8) / 8;

	/* room of trampoline frame to store return address and frame pointer */
	stack_size += 16;

	save_ret = flags & (BPF_TRAMP_F_CALL_ORIG | BPF_TRAMP_F_RET_FENTRY_RET);
	if (save_ret) {
		stack_size += 16; /* Save both A5 (BPF R0) and A0 */
		retval_off = stack_size;
	}

	stack_size += nr_arg_slots * 8;
	args_off = stack_size;

	stack_size += 8;
	nregs_off = stack_size;

	if (flags & BPF_TRAMP_F_IP_ARG) {
		stack_size += 8;
		ip_off = stack_size;
	}

	stack_size += round_up(sizeof(struct bpf_tramp_run_ctx), 8);
	run_ctx_off = stack_size;

	stack_size += 8;
	sreg_off = stack_size;

<<<<<<< HEAD
	stack_size = round_up(stack_size, STACK_ALIGN);
=======
	if ((flags & BPF_TRAMP_F_CALL_ORIG) && (nr_arg_slots - RV_MAX_REG_ARGS > 0))
		stack_size += (nr_arg_slots - RV_MAX_REG_ARGS) * 8;

	stack_size = round_up(stack_size, STACK_ALIGN);

	/* room for args on stack must be at the top of stack */
	stk_arg_off = stack_size;
>>>>>>> 8400291e

	if (!is_struct_ops) {
		/* For the trampoline called from function entry,
		 * the frame of traced function and the frame of
		 * trampoline need to be considered.
		 */
		emit_addi(RV_REG_SP, RV_REG_SP, -16, ctx);
		emit_sd(RV_REG_SP, 8, RV_REG_RA, ctx);
		emit_sd(RV_REG_SP, 0, RV_REG_FP, ctx);
		emit_addi(RV_REG_FP, RV_REG_SP, 16, ctx);

		emit_addi(RV_REG_SP, RV_REG_SP, -stack_size, ctx);
		emit_sd(RV_REG_SP, stack_size - 8, RV_REG_T0, ctx);
		emit_sd(RV_REG_SP, stack_size - 16, RV_REG_FP, ctx);
		emit_addi(RV_REG_FP, RV_REG_SP, stack_size, ctx);
	} else {
		/* emit kcfi hash */
		emit_kcfi(cfi_get_func_hash(func_addr), ctx);
		/* For the trampoline called directly, just handle
		 * the frame of trampoline.
		 */
		emit_addi(RV_REG_SP, RV_REG_SP, -stack_size, ctx);
		emit_sd(RV_REG_SP, stack_size - 8, RV_REG_RA, ctx);
		emit_sd(RV_REG_SP, stack_size - 16, RV_REG_FP, ctx);
		emit_addi(RV_REG_FP, RV_REG_SP, stack_size, ctx);
	}

	/* callee saved register S1 to pass start time */
	emit_sd(RV_REG_FP, -sreg_off, RV_REG_S1, ctx);

	/* store ip address of the traced function */
	if (flags & BPF_TRAMP_F_IP_ARG) {
		emit_imm(RV_REG_T1, (const s64)func_addr, ctx);
		emit_sd(RV_REG_FP, -ip_off, RV_REG_T1, ctx);
	}

	emit_li(RV_REG_T1, nr_arg_slots, ctx);
	emit_sd(RV_REG_FP, -nregs_off, RV_REG_T1, ctx);

	store_args(nr_arg_slots, args_off, ctx);

	/* skip to actual body of traced function */
	if (flags & BPF_TRAMP_F_SKIP_FRAME)
		orig_call += RV_FENTRY_NINSNS * 4;

	if (flags & BPF_TRAMP_F_CALL_ORIG) {
		emit_imm(RV_REG_A0, ctx->insns ? (const s64)im : RV_MAX_COUNT_IMM, ctx);
		ret = emit_call((const u64)__bpf_tramp_enter, true, ctx);
		if (ret)
			return ret;
	}

	for (i = 0; i < fentry->nr_links; i++) {
		ret = invoke_bpf_prog(fentry->links[i], args_off, retval_off, run_ctx_off,
				      flags & BPF_TRAMP_F_RET_FENTRY_RET, ctx);
		if (ret)
			return ret;
	}

	if (fmod_ret->nr_links) {
		branches_off = kcalloc(fmod_ret->nr_links, sizeof(int), GFP_KERNEL);
		if (!branches_off)
			return -ENOMEM;

		/* cleanup to avoid garbage return value confusion */
		emit_sd(RV_REG_FP, -retval_off, RV_REG_ZERO, ctx);
		for (i = 0; i < fmod_ret->nr_links; i++) {
			ret = invoke_bpf_prog(fmod_ret->links[i], args_off, retval_off,
					      run_ctx_off, true, ctx);
			if (ret)
				goto out;
			emit_ld(RV_REG_T1, -retval_off, RV_REG_FP, ctx);
			branches_off[i] = ctx->ninsns;
			/* nop reserved for conditional jump */
			emit(rv_nop(), ctx);
		}
	}

	if (flags & BPF_TRAMP_F_CALL_ORIG) {
		restore_args(min_t(int, nr_arg_slots, RV_MAX_REG_ARGS), args_off, ctx);
		restore_stack_args(nr_arg_slots - RV_MAX_REG_ARGS, args_off, stk_arg_off, ctx);
		ret = emit_call((const u64)orig_call, true, ctx);
		if (ret)
			goto out;
		emit_sd(RV_REG_FP, -retval_off, RV_REG_A0, ctx);
		emit_sd(RV_REG_FP, -(retval_off - 8), regmap[BPF_REG_0], ctx);
		im->ip_after_call = ctx->ro_insns + ctx->ninsns;
		/* 2 nops reserved for auipc+jalr pair */
		emit(rv_nop(), ctx);
		emit(rv_nop(), ctx);
	}

	/* update branches saved in invoke_bpf_mod_ret with bnez */
	for (i = 0; ctx->insns && i < fmod_ret->nr_links; i++) {
		offset = ninsns_rvoff(ctx->ninsns - branches_off[i]);
		insn = rv_bne(RV_REG_T1, RV_REG_ZERO, offset >> 1);
		*(u32 *)(ctx->insns + branches_off[i]) = insn;
	}

	for (i = 0; i < fexit->nr_links; i++) {
		ret = invoke_bpf_prog(fexit->links[i], args_off, retval_off,
				      run_ctx_off, false, ctx);
		if (ret)
			goto out;
	}

	if (flags & BPF_TRAMP_F_CALL_ORIG) {
		im->ip_epilogue = ctx->ro_insns + ctx->ninsns;
		emit_imm(RV_REG_A0, ctx->insns ? (const s64)im : RV_MAX_COUNT_IMM, ctx);
		ret = emit_call((const u64)__bpf_tramp_exit, true, ctx);
		if (ret)
			goto out;
	}

	if (flags & BPF_TRAMP_F_RESTORE_REGS)
		restore_args(min_t(int, nr_arg_slots, RV_MAX_REG_ARGS), args_off, ctx);

	if (save_ret) {
		emit_ld(RV_REG_A0, -retval_off, RV_REG_FP, ctx);
		emit_ld(regmap[BPF_REG_0], -(retval_off - 8), RV_REG_FP, ctx);
	}

	emit_ld(RV_REG_S1, -sreg_off, RV_REG_FP, ctx);

	if (!is_struct_ops) {
		/* trampoline called from function entry */
		emit_ld(RV_REG_T0, stack_size - 8, RV_REG_SP, ctx);
		emit_ld(RV_REG_FP, stack_size - 16, RV_REG_SP, ctx);
		emit_addi(RV_REG_SP, RV_REG_SP, stack_size, ctx);

		emit_ld(RV_REG_RA, 8, RV_REG_SP, ctx);
		emit_ld(RV_REG_FP, 0, RV_REG_SP, ctx);
		emit_addi(RV_REG_SP, RV_REG_SP, 16, ctx);

		if (flags & BPF_TRAMP_F_SKIP_FRAME)
			/* return to parent function */
			emit_jalr(RV_REG_ZERO, RV_REG_RA, 0, ctx);
		else
			/* return to traced function */
			emit_jalr(RV_REG_ZERO, RV_REG_T0, 0, ctx);
	} else {
		/* trampoline called directly */
		emit_ld(RV_REG_RA, stack_size - 8, RV_REG_SP, ctx);
		emit_ld(RV_REG_FP, stack_size - 16, RV_REG_SP, ctx);
		emit_addi(RV_REG_SP, RV_REG_SP, stack_size, ctx);

		emit_jalr(RV_REG_ZERO, RV_REG_RA, 0, ctx);
	}

	ret = ctx->ninsns;
out:
	kfree(branches_off);
	return ret;
}

int arch_bpf_trampoline_size(const struct btf_func_model *m, u32 flags,
			     struct bpf_tramp_links *tlinks, void *func_addr)
{
	struct bpf_tramp_image im;
	struct rv_jit_context ctx;
	int ret;

	ctx.ninsns = 0;
	ctx.insns = NULL;
	ctx.ro_insns = NULL;
	ret = __arch_prepare_bpf_trampoline(&im, m, tlinks, func_addr, flags, &ctx);

	return ret < 0 ? ret : ninsns_rvoff(ctx.ninsns);
}

void *arch_alloc_bpf_trampoline(unsigned int size)
{
	return bpf_prog_pack_alloc(size, bpf_fill_ill_insns);
}

void arch_free_bpf_trampoline(void *image, unsigned int size)
{
	bpf_prog_pack_free(image, size);
}

int arch_prepare_bpf_trampoline(struct bpf_tramp_image *im, void *ro_image,
				void *ro_image_end, const struct btf_func_model *m,
				u32 flags, struct bpf_tramp_links *tlinks,
				void *func_addr)
{
	int ret;
	void *image, *res;
	struct rv_jit_context ctx;
	u32 size = ro_image_end - ro_image;

	image = kvmalloc(size, GFP_KERNEL);
	if (!image)
		return -ENOMEM;

	ctx.ninsns = 0;
	ctx.insns = image;
	ctx.ro_insns = ro_image;
	ret = __arch_prepare_bpf_trampoline(im, m, tlinks, func_addr, flags, &ctx);
	if (ret < 0)
		goto out;

	if (WARN_ON(size < ninsns_rvoff(ctx.ninsns))) {
		ret = -E2BIG;
		goto out;
	}

	res = bpf_arch_text_copy(ro_image, image, size);
	if (IS_ERR(res)) {
		ret = PTR_ERR(res);
		goto out;
	}

	bpf_flush_icache(ro_image, ro_image_end);
out:
	kvfree(image);
	return ret < 0 ? ret : size;
}

int bpf_jit_emit_insn(const struct bpf_insn *insn, struct rv_jit_context *ctx,
		      bool extra_pass)
{
	bool is64 = BPF_CLASS(insn->code) == BPF_ALU64 ||
		    BPF_CLASS(insn->code) == BPF_JMP;
	int s, e, rvoff, ret, i = insn - ctx->prog->insnsi;
	struct bpf_prog_aux *aux = ctx->prog->aux;
	u8 rd = -1, rs = -1, code = insn->code;
	s16 off = insn->off;
	s32 imm = insn->imm;

	init_regs(&rd, &rs, insn, ctx);

	switch (code) {
	/* dst = src */
	case BPF_ALU | BPF_MOV | BPF_X:
	case BPF_ALU64 | BPF_MOV | BPF_X:
		if (insn_is_cast_user(insn)) {
			emit_mv(RV_REG_T1, rs, ctx);
			emit_zextw(RV_REG_T1, RV_REG_T1, ctx);
			emit_imm(rd, (ctx->user_vm_start >> 32) << 32, ctx);
			emit(rv_beq(RV_REG_T1, RV_REG_ZERO, 4), ctx);
			emit_or(RV_REG_T1, rd, RV_REG_T1, ctx);
			emit_mv(rd, RV_REG_T1, ctx);
			break;
		} else if (insn_is_mov_percpu_addr(insn)) {
			if (rd != rs)
				emit_mv(rd, rs, ctx);
#ifdef CONFIG_SMP
			/* Load current CPU number in T1 */
			emit_ld(RV_REG_T1, offsetof(struct thread_info, cpu),
				RV_REG_TP, ctx);
			/* Load address of __per_cpu_offset array in T2 */
			emit_addr(RV_REG_T2, (u64)&__per_cpu_offset, extra_pass, ctx);
			/* Get address of __per_cpu_offset[cpu] in T1 */
			emit_sh3add(RV_REG_T1, RV_REG_T1, RV_REG_T2, ctx);
			/* Load __per_cpu_offset[cpu] in T1 */
			emit_ld(RV_REG_T1, 0, RV_REG_T1, ctx);
			/* Add the offset to Rd */
			emit_add(rd, rd, RV_REG_T1, ctx);
#endif
		}
		if (imm == 1) {
			/* Special mov32 for zext */
			emit_zextw(rd, rd, ctx);
			break;
		}
		switch (insn->off) {
		case 0:
			emit_mv(rd, rs, ctx);
			break;
		case 8:
			emit_sextb(rd, rs, ctx);
			break;
		case 16:
			emit_sexth(rd, rs, ctx);
			break;
		case 32:
			emit_sextw(rd, rs, ctx);
			break;
		}
		if (!is64 && !aux->verifier_zext)
			emit_zextw(rd, rd, ctx);
		break;

	/* dst = dst OP src */
	case BPF_ALU | BPF_ADD | BPF_X:
	case BPF_ALU64 | BPF_ADD | BPF_X:
		emit_add(rd, rd, rs, ctx);
		if (!is64 && !aux->verifier_zext)
			emit_zextw(rd, rd, ctx);
		break;
	case BPF_ALU | BPF_SUB | BPF_X:
	case BPF_ALU64 | BPF_SUB | BPF_X:
		if (is64)
			emit_sub(rd, rd, rs, ctx);
		else
			emit_subw(rd, rd, rs, ctx);

		if (!is64 && !aux->verifier_zext)
			emit_zextw(rd, rd, ctx);
		break;
	case BPF_ALU | BPF_AND | BPF_X:
	case BPF_ALU64 | BPF_AND | BPF_X:
		emit_and(rd, rd, rs, ctx);
		if (!is64 && !aux->verifier_zext)
			emit_zextw(rd, rd, ctx);
		break;
	case BPF_ALU | BPF_OR | BPF_X:
	case BPF_ALU64 | BPF_OR | BPF_X:
		emit_or(rd, rd, rs, ctx);
		if (!is64 && !aux->verifier_zext)
			emit_zextw(rd, rd, ctx);
		break;
	case BPF_ALU | BPF_XOR | BPF_X:
	case BPF_ALU64 | BPF_XOR | BPF_X:
		emit_xor(rd, rd, rs, ctx);
		if (!is64 && !aux->verifier_zext)
			emit_zextw(rd, rd, ctx);
		break;
	case BPF_ALU | BPF_MUL | BPF_X:
	case BPF_ALU64 | BPF_MUL | BPF_X:
		emit(is64 ? rv_mul(rd, rd, rs) : rv_mulw(rd, rd, rs), ctx);
		if (!is64 && !aux->verifier_zext)
			emit_zextw(rd, rd, ctx);
		break;
	case BPF_ALU | BPF_DIV | BPF_X:
	case BPF_ALU64 | BPF_DIV | BPF_X:
		if (off)
			emit(is64 ? rv_div(rd, rd, rs) : rv_divw(rd, rd, rs), ctx);
		else
			emit(is64 ? rv_divu(rd, rd, rs) : rv_divuw(rd, rd, rs), ctx);
		if (!is64 && !aux->verifier_zext)
			emit_zextw(rd, rd, ctx);
		break;
	case BPF_ALU | BPF_MOD | BPF_X:
	case BPF_ALU64 | BPF_MOD | BPF_X:
		if (off)
			emit(is64 ? rv_rem(rd, rd, rs) : rv_remw(rd, rd, rs), ctx);
		else
			emit(is64 ? rv_remu(rd, rd, rs) : rv_remuw(rd, rd, rs), ctx);
		if (!is64 && !aux->verifier_zext)
			emit_zextw(rd, rd, ctx);
		break;
	case BPF_ALU | BPF_LSH | BPF_X:
	case BPF_ALU64 | BPF_LSH | BPF_X:
		emit(is64 ? rv_sll(rd, rd, rs) : rv_sllw(rd, rd, rs), ctx);
		if (!is64 && !aux->verifier_zext)
			emit_zextw(rd, rd, ctx);
		break;
	case BPF_ALU | BPF_RSH | BPF_X:
	case BPF_ALU64 | BPF_RSH | BPF_X:
		emit(is64 ? rv_srl(rd, rd, rs) : rv_srlw(rd, rd, rs), ctx);
		if (!is64 && !aux->verifier_zext)
			emit_zextw(rd, rd, ctx);
		break;
	case BPF_ALU | BPF_ARSH | BPF_X:
	case BPF_ALU64 | BPF_ARSH | BPF_X:
		emit(is64 ? rv_sra(rd, rd, rs) : rv_sraw(rd, rd, rs), ctx);
		if (!is64 && !aux->verifier_zext)
			emit_zextw(rd, rd, ctx);
		break;

	/* dst = -dst */
	case BPF_ALU | BPF_NEG:
	case BPF_ALU64 | BPF_NEG:
		emit_sub(rd, RV_REG_ZERO, rd, ctx);
		if (!is64 && !aux->verifier_zext)
			emit_zextw(rd, rd, ctx);
		break;

	/* dst = BSWAP##imm(dst) */
	case BPF_ALU | BPF_END | BPF_FROM_LE:
		switch (imm) {
		case 16:
			emit_zexth(rd, rd, ctx);
			break;
		case 32:
			if (!aux->verifier_zext)
				emit_zextw(rd, rd, ctx);
			break;
		case 64:
			/* Do nothing */
			break;
		}
		break;
	case BPF_ALU | BPF_END | BPF_FROM_BE:
	case BPF_ALU64 | BPF_END | BPF_FROM_LE:
		emit_bswap(rd, imm, ctx);
		break;

	/* dst = imm */
	case BPF_ALU | BPF_MOV | BPF_K:
	case BPF_ALU64 | BPF_MOV | BPF_K:
		emit_imm(rd, imm, ctx);
		if (!is64 && !aux->verifier_zext)
			emit_zextw(rd, rd, ctx);
		break;

	/* dst = dst OP imm */
	case BPF_ALU | BPF_ADD | BPF_K:
	case BPF_ALU64 | BPF_ADD | BPF_K:
		if (is_12b_int(imm)) {
			emit_addi(rd, rd, imm, ctx);
		} else {
			emit_imm(RV_REG_T1, imm, ctx);
			emit_add(rd, rd, RV_REG_T1, ctx);
		}
		if (!is64 && !aux->verifier_zext)
			emit_zextw(rd, rd, ctx);
		break;
	case BPF_ALU | BPF_SUB | BPF_K:
	case BPF_ALU64 | BPF_SUB | BPF_K:
		if (is_12b_int(-imm)) {
			emit_addi(rd, rd, -imm, ctx);
		} else {
			emit_imm(RV_REG_T1, imm, ctx);
			emit_sub(rd, rd, RV_REG_T1, ctx);
		}
		if (!is64 && !aux->verifier_zext)
			emit_zextw(rd, rd, ctx);
		break;
	case BPF_ALU | BPF_AND | BPF_K:
	case BPF_ALU64 | BPF_AND | BPF_K:
		if (is_12b_int(imm)) {
			emit_andi(rd, rd, imm, ctx);
		} else {
			emit_imm(RV_REG_T1, imm, ctx);
			emit_and(rd, rd, RV_REG_T1, ctx);
		}
		if (!is64 && !aux->verifier_zext)
			emit_zextw(rd, rd, ctx);
		break;
	case BPF_ALU | BPF_OR | BPF_K:
	case BPF_ALU64 | BPF_OR | BPF_K:
		if (is_12b_int(imm)) {
			emit(rv_ori(rd, rd, imm), ctx);
		} else {
			emit_imm(RV_REG_T1, imm, ctx);
			emit_or(rd, rd, RV_REG_T1, ctx);
		}
		if (!is64 && !aux->verifier_zext)
			emit_zextw(rd, rd, ctx);
		break;
	case BPF_ALU | BPF_XOR | BPF_K:
	case BPF_ALU64 | BPF_XOR | BPF_K:
		if (is_12b_int(imm)) {
			emit(rv_xori(rd, rd, imm), ctx);
		} else {
			emit_imm(RV_REG_T1, imm, ctx);
			emit_xor(rd, rd, RV_REG_T1, ctx);
		}
		if (!is64 && !aux->verifier_zext)
			emit_zextw(rd, rd, ctx);
		break;
	case BPF_ALU | BPF_MUL | BPF_K:
	case BPF_ALU64 | BPF_MUL | BPF_K:
		emit_imm(RV_REG_T1, imm, ctx);
		emit(is64 ? rv_mul(rd, rd, RV_REG_T1) :
		     rv_mulw(rd, rd, RV_REG_T1), ctx);
		if (!is64 && !aux->verifier_zext)
			emit_zextw(rd, rd, ctx);
		break;
	case BPF_ALU | BPF_DIV | BPF_K:
	case BPF_ALU64 | BPF_DIV | BPF_K:
		emit_imm(RV_REG_T1, imm, ctx);
		if (off)
			emit(is64 ? rv_div(rd, rd, RV_REG_T1) :
			     rv_divw(rd, rd, RV_REG_T1), ctx);
		else
			emit(is64 ? rv_divu(rd, rd, RV_REG_T1) :
			     rv_divuw(rd, rd, RV_REG_T1), ctx);
		if (!is64 && !aux->verifier_zext)
			emit_zextw(rd, rd, ctx);
		break;
	case BPF_ALU | BPF_MOD | BPF_K:
	case BPF_ALU64 | BPF_MOD | BPF_K:
		emit_imm(RV_REG_T1, imm, ctx);
		if (off)
			emit(is64 ? rv_rem(rd, rd, RV_REG_T1) :
			     rv_remw(rd, rd, RV_REG_T1), ctx);
		else
			emit(is64 ? rv_remu(rd, rd, RV_REG_T1) :
			     rv_remuw(rd, rd, RV_REG_T1), ctx);
		if (!is64 && !aux->verifier_zext)
			emit_zextw(rd, rd, ctx);
		break;
	case BPF_ALU | BPF_LSH | BPF_K:
	case BPF_ALU64 | BPF_LSH | BPF_K:
		emit_slli(rd, rd, imm, ctx);

		if (!is64 && !aux->verifier_zext)
			emit_zextw(rd, rd, ctx);
		break;
	case BPF_ALU | BPF_RSH | BPF_K:
	case BPF_ALU64 | BPF_RSH | BPF_K:
		if (is64)
			emit_srli(rd, rd, imm, ctx);
		else
			emit(rv_srliw(rd, rd, imm), ctx);

		if (!is64 && !aux->verifier_zext)
			emit_zextw(rd, rd, ctx);
		break;
	case BPF_ALU | BPF_ARSH | BPF_K:
	case BPF_ALU64 | BPF_ARSH | BPF_K:
		if (is64)
			emit_srai(rd, rd, imm, ctx);
		else
			emit(rv_sraiw(rd, rd, imm), ctx);

		if (!is64 && !aux->verifier_zext)
			emit_zextw(rd, rd, ctx);
		break;

	/* JUMP off */
	case BPF_JMP | BPF_JA:
	case BPF_JMP32 | BPF_JA:
		if (BPF_CLASS(code) == BPF_JMP)
			rvoff = rv_offset(i, off, ctx);
		else
			rvoff = rv_offset(i, imm, ctx);
		ret = emit_jump_and_link(RV_REG_ZERO, rvoff, true, ctx);
		if (ret)
			return ret;
		break;

	/* IF (dst COND src) JUMP off */
	case BPF_JMP | BPF_JEQ | BPF_X:
	case BPF_JMP32 | BPF_JEQ | BPF_X:
	case BPF_JMP | BPF_JGT | BPF_X:
	case BPF_JMP32 | BPF_JGT | BPF_X:
	case BPF_JMP | BPF_JLT | BPF_X:
	case BPF_JMP32 | BPF_JLT | BPF_X:
	case BPF_JMP | BPF_JGE | BPF_X:
	case BPF_JMP32 | BPF_JGE | BPF_X:
	case BPF_JMP | BPF_JLE | BPF_X:
	case BPF_JMP32 | BPF_JLE | BPF_X:
	case BPF_JMP | BPF_JNE | BPF_X:
	case BPF_JMP32 | BPF_JNE | BPF_X:
	case BPF_JMP | BPF_JSGT | BPF_X:
	case BPF_JMP32 | BPF_JSGT | BPF_X:
	case BPF_JMP | BPF_JSLT | BPF_X:
	case BPF_JMP32 | BPF_JSLT | BPF_X:
	case BPF_JMP | BPF_JSGE | BPF_X:
	case BPF_JMP32 | BPF_JSGE | BPF_X:
	case BPF_JMP | BPF_JSLE | BPF_X:
	case BPF_JMP32 | BPF_JSLE | BPF_X:
	case BPF_JMP | BPF_JSET | BPF_X:
	case BPF_JMP32 | BPF_JSET | BPF_X:
		rvoff = rv_offset(i, off, ctx);
		if (!is64) {
			s = ctx->ninsns;
			if (is_signed_bpf_cond(BPF_OP(code))) {
				emit_sextw_alt(&rs, RV_REG_T1, ctx);
				emit_sextw_alt(&rd, RV_REG_T2, ctx);
			} else {
				emit_zextw_alt(&rs, RV_REG_T1, ctx);
				emit_zextw_alt(&rd, RV_REG_T2, ctx);
			}
			e = ctx->ninsns;

			/* Adjust for extra insns */
			rvoff -= ninsns_rvoff(e - s);
		}

		if (BPF_OP(code) == BPF_JSET) {
			/* Adjust for and */
			rvoff -= 4;
			emit_and(RV_REG_T1, rd, rs, ctx);
			emit_branch(BPF_JNE, RV_REG_T1, RV_REG_ZERO, rvoff, ctx);
		} else {
			emit_branch(BPF_OP(code), rd, rs, rvoff, ctx);
		}
		break;

	/* IF (dst COND imm) JUMP off */
	case BPF_JMP | BPF_JEQ | BPF_K:
	case BPF_JMP32 | BPF_JEQ | BPF_K:
	case BPF_JMP | BPF_JGT | BPF_K:
	case BPF_JMP32 | BPF_JGT | BPF_K:
	case BPF_JMP | BPF_JLT | BPF_K:
	case BPF_JMP32 | BPF_JLT | BPF_K:
	case BPF_JMP | BPF_JGE | BPF_K:
	case BPF_JMP32 | BPF_JGE | BPF_K:
	case BPF_JMP | BPF_JLE | BPF_K:
	case BPF_JMP32 | BPF_JLE | BPF_K:
	case BPF_JMP | BPF_JNE | BPF_K:
	case BPF_JMP32 | BPF_JNE | BPF_K:
	case BPF_JMP | BPF_JSGT | BPF_K:
	case BPF_JMP32 | BPF_JSGT | BPF_K:
	case BPF_JMP | BPF_JSLT | BPF_K:
	case BPF_JMP32 | BPF_JSLT | BPF_K:
	case BPF_JMP | BPF_JSGE | BPF_K:
	case BPF_JMP32 | BPF_JSGE | BPF_K:
	case BPF_JMP | BPF_JSLE | BPF_K:
	case BPF_JMP32 | BPF_JSLE | BPF_K:
		rvoff = rv_offset(i, off, ctx);
		s = ctx->ninsns;
		if (imm)
			emit_imm(RV_REG_T1, imm, ctx);
		rs = imm ? RV_REG_T1 : RV_REG_ZERO;
		if (!is64) {
			if (is_signed_bpf_cond(BPF_OP(code))) {
				emit_sextw_alt(&rd, RV_REG_T2, ctx);
				/* rs has been sign extended */
			} else {
				emit_zextw_alt(&rd, RV_REG_T2, ctx);
				if (imm)
					emit_zextw(rs, rs, ctx);
			}
		}
		e = ctx->ninsns;

		/* Adjust for extra insns */
		rvoff -= ninsns_rvoff(e - s);
		emit_branch(BPF_OP(code), rd, rs, rvoff, ctx);
		break;

	case BPF_JMP | BPF_JSET | BPF_K:
	case BPF_JMP32 | BPF_JSET | BPF_K:
		rvoff = rv_offset(i, off, ctx);
		s = ctx->ninsns;
		if (is_12b_int(imm)) {
			emit_andi(RV_REG_T1, rd, imm, ctx);
		} else {
			emit_imm(RV_REG_T1, imm, ctx);
			emit_and(RV_REG_T1, rd, RV_REG_T1, ctx);
		}
		/* For jset32, we should clear the upper 32 bits of t1, but
		 * sign-extension is sufficient here and saves one instruction,
		 * as t1 is used only in comparison against zero.
		 */
		if (!is64 && imm < 0)
			emit_sextw(RV_REG_T1, RV_REG_T1, ctx);
		e = ctx->ninsns;
		rvoff -= ninsns_rvoff(e - s);
		emit_branch(BPF_JNE, RV_REG_T1, RV_REG_ZERO, rvoff, ctx);
		break;

	/* function call */
	case BPF_JMP | BPF_CALL:
	{
		bool fixed_addr;
		u64 addr;

		/* Inline calls to bpf_get_smp_processor_id()
		 *
		 * RV_REG_TP holds the address of the current CPU's task_struct and thread_info is
		 * at offset 0 in task_struct.
		 * Load cpu from thread_info:
		 *     Set R0 to ((struct thread_info *)(RV_REG_TP))->cpu
		 *
		 * This replicates the implementation of raw_smp_processor_id() on RISCV
		 */
		if (insn->src_reg == 0 && insn->imm == BPF_FUNC_get_smp_processor_id) {
			/* Load current CPU number in R0 */
			emit_ld(bpf_to_rv_reg(BPF_REG_0, ctx), offsetof(struct thread_info, cpu),
				RV_REG_TP, ctx);
			break;
		}

		mark_call(ctx);
		ret = bpf_jit_get_func_addr(ctx->prog, insn, extra_pass,
					    &addr, &fixed_addr);
		if (ret < 0)
			return ret;

		if (insn->src_reg == BPF_PSEUDO_KFUNC_CALL) {
			const struct btf_func_model *fm;
			int idx;

			fm = bpf_jit_find_kfunc_model(ctx->prog, insn);
			if (!fm)
				return -EINVAL;

			for (idx = 0; idx < fm->nr_args; idx++) {
				u8 reg = bpf_to_rv_reg(BPF_REG_1 + idx, ctx);

				if (fm->arg_size[idx] == sizeof(int))
					emit_sextw(reg, reg, ctx);
			}
		}

		ret = emit_call(addr, fixed_addr, ctx);
		if (ret)
			return ret;

		if (insn->src_reg != BPF_PSEUDO_CALL)
			emit_mv(bpf_to_rv_reg(BPF_REG_0, ctx), RV_REG_A0, ctx);
		break;
	}
	/* tail call */
	case BPF_JMP | BPF_TAIL_CALL:
		if (emit_bpf_tail_call(i, ctx))
			return -1;
		break;

	/* function return */
	case BPF_JMP | BPF_EXIT:
		if (i == ctx->prog->len - 1)
			break;

		rvoff = epilogue_offset(ctx);
		ret = emit_jump_and_link(RV_REG_ZERO, rvoff, true, ctx);
		if (ret)
			return ret;
		break;

	/* dst = imm64 */
	case BPF_LD | BPF_IMM | BPF_DW:
	{
		struct bpf_insn insn1 = insn[1];
		u64 imm64;

		imm64 = (u64)insn1.imm << 32 | (u32)imm;
		if (bpf_pseudo_func(insn)) {
			/* fixed-length insns for extra jit pass */
			ret = emit_addr(rd, imm64, extra_pass, ctx);
			if (ret)
				return ret;
		} else {
			emit_imm(rd, imm64, ctx);
		}

		return 1;
	}

	/* LDX: dst = *(unsigned size *)(src + off) */
	case BPF_LDX | BPF_MEM | BPF_B:
	case BPF_LDX | BPF_MEM | BPF_H:
	case BPF_LDX | BPF_MEM | BPF_W:
	case BPF_LDX | BPF_MEM | BPF_DW:
	case BPF_LDX | BPF_PROBE_MEM | BPF_B:
	case BPF_LDX | BPF_PROBE_MEM | BPF_H:
	case BPF_LDX | BPF_PROBE_MEM | BPF_W:
	case BPF_LDX | BPF_PROBE_MEM | BPF_DW:
	/* LDSX: dst = *(signed size *)(src + off) */
	case BPF_LDX | BPF_MEMSX | BPF_B:
	case BPF_LDX | BPF_MEMSX | BPF_H:
	case BPF_LDX | BPF_MEMSX | BPF_W:
	case BPF_LDX | BPF_PROBE_MEMSX | BPF_B:
	case BPF_LDX | BPF_PROBE_MEMSX | BPF_H:
	case BPF_LDX | BPF_PROBE_MEMSX | BPF_W:
	/* LDX | PROBE_MEM32: dst = *(unsigned size *)(src + RV_REG_ARENA + off) */
	case BPF_LDX | BPF_PROBE_MEM32 | BPF_B:
	case BPF_LDX | BPF_PROBE_MEM32 | BPF_H:
	case BPF_LDX | BPF_PROBE_MEM32 | BPF_W:
	case BPF_LDX | BPF_PROBE_MEM32 | BPF_DW:
	{
		int insn_len, insns_start;
		bool sign_ext;

		sign_ext = BPF_MODE(insn->code) == BPF_MEMSX ||
			   BPF_MODE(insn->code) == BPF_PROBE_MEMSX;

		if (BPF_MODE(insn->code) == BPF_PROBE_MEM32) {
			emit_add(RV_REG_T2, rs, RV_REG_ARENA, ctx);
			rs = RV_REG_T2;
		}

		switch (BPF_SIZE(code)) {
		case BPF_B:
			if (is_12b_int(off)) {
				insns_start = ctx->ninsns;
				if (sign_ext)
					emit(rv_lb(rd, off, rs), ctx);
				else
					emit(rv_lbu(rd, off, rs), ctx);
				insn_len = ctx->ninsns - insns_start;
				break;
			}

			emit_imm(RV_REG_T1, off, ctx);
			emit_add(RV_REG_T1, RV_REG_T1, rs, ctx);
			insns_start = ctx->ninsns;
			if (sign_ext)
				emit(rv_lb(rd, 0, RV_REG_T1), ctx);
			else
				emit(rv_lbu(rd, 0, RV_REG_T1), ctx);
			insn_len = ctx->ninsns - insns_start;
			break;
		case BPF_H:
			if (is_12b_int(off)) {
				insns_start = ctx->ninsns;
				if (sign_ext)
					emit(rv_lh(rd, off, rs), ctx);
				else
					emit(rv_lhu(rd, off, rs), ctx);
				insn_len = ctx->ninsns - insns_start;
				break;
			}

			emit_imm(RV_REG_T1, off, ctx);
			emit_add(RV_REG_T1, RV_REG_T1, rs, ctx);
			insns_start = ctx->ninsns;
			if (sign_ext)
				emit(rv_lh(rd, 0, RV_REG_T1), ctx);
			else
				emit(rv_lhu(rd, 0, RV_REG_T1), ctx);
			insn_len = ctx->ninsns - insns_start;
			break;
		case BPF_W:
			if (is_12b_int(off)) {
				insns_start = ctx->ninsns;
				if (sign_ext)
					emit(rv_lw(rd, off, rs), ctx);
				else
					emit(rv_lwu(rd, off, rs), ctx);
				insn_len = ctx->ninsns - insns_start;
				break;
			}

			emit_imm(RV_REG_T1, off, ctx);
			emit_add(RV_REG_T1, RV_REG_T1, rs, ctx);
			insns_start = ctx->ninsns;
			if (sign_ext)
				emit(rv_lw(rd, 0, RV_REG_T1), ctx);
			else
				emit(rv_lwu(rd, 0, RV_REG_T1), ctx);
			insn_len = ctx->ninsns - insns_start;
			break;
		case BPF_DW:
			if (is_12b_int(off)) {
				insns_start = ctx->ninsns;
				emit_ld(rd, off, rs, ctx);
				insn_len = ctx->ninsns - insns_start;
				break;
			}

			emit_imm(RV_REG_T1, off, ctx);
			emit_add(RV_REG_T1, RV_REG_T1, rs, ctx);
			insns_start = ctx->ninsns;
			emit_ld(rd, 0, RV_REG_T1, ctx);
			insn_len = ctx->ninsns - insns_start;
			break;
		}

		ret = add_exception_handler(insn, ctx, rd, insn_len);
		if (ret)
			return ret;

		if (BPF_SIZE(code) != BPF_DW && insn_is_zext(&insn[1]))
			return 1;
		break;
	}
	/* speculation barrier */
	case BPF_ST | BPF_NOSPEC:
		break;

	/* ST: *(size *)(dst + off) = imm */
	case BPF_ST | BPF_MEM | BPF_B:
		emit_imm(RV_REG_T1, imm, ctx);
		if (is_12b_int(off)) {
			emit(rv_sb(rd, off, RV_REG_T1), ctx);
			break;
		}

		emit_imm(RV_REG_T2, off, ctx);
		emit_add(RV_REG_T2, RV_REG_T2, rd, ctx);
		emit(rv_sb(RV_REG_T2, 0, RV_REG_T1), ctx);
		break;

	case BPF_ST | BPF_MEM | BPF_H:
		emit_imm(RV_REG_T1, imm, ctx);
		if (is_12b_int(off)) {
			emit(rv_sh(rd, off, RV_REG_T1), ctx);
			break;
		}

		emit_imm(RV_REG_T2, off, ctx);
		emit_add(RV_REG_T2, RV_REG_T2, rd, ctx);
		emit(rv_sh(RV_REG_T2, 0, RV_REG_T1), ctx);
		break;
	case BPF_ST | BPF_MEM | BPF_W:
		emit_imm(RV_REG_T1, imm, ctx);
		if (is_12b_int(off)) {
			emit_sw(rd, off, RV_REG_T1, ctx);
			break;
		}

		emit_imm(RV_REG_T2, off, ctx);
		emit_add(RV_REG_T2, RV_REG_T2, rd, ctx);
		emit_sw(RV_REG_T2, 0, RV_REG_T1, ctx);
		break;
	case BPF_ST | BPF_MEM | BPF_DW:
		emit_imm(RV_REG_T1, imm, ctx);
		if (is_12b_int(off)) {
			emit_sd(rd, off, RV_REG_T1, ctx);
			break;
		}

		emit_imm(RV_REG_T2, off, ctx);
		emit_add(RV_REG_T2, RV_REG_T2, rd, ctx);
		emit_sd(RV_REG_T2, 0, RV_REG_T1, ctx);
		break;

	case BPF_ST | BPF_PROBE_MEM32 | BPF_B:
	case BPF_ST | BPF_PROBE_MEM32 | BPF_H:
	case BPF_ST | BPF_PROBE_MEM32 | BPF_W:
	case BPF_ST | BPF_PROBE_MEM32 | BPF_DW:
	{
		int insn_len, insns_start;

		emit_add(RV_REG_T3, rd, RV_REG_ARENA, ctx);
		rd = RV_REG_T3;

		/* Load imm to a register then store it */
		emit_imm(RV_REG_T1, imm, ctx);

		switch (BPF_SIZE(code)) {
		case BPF_B:
			if (is_12b_int(off)) {
				insns_start = ctx->ninsns;
				emit(rv_sb(rd, off, RV_REG_T1), ctx);
				insn_len = ctx->ninsns - insns_start;
				break;
			}

			emit_imm(RV_REG_T2, off, ctx);
			emit_add(RV_REG_T2, RV_REG_T2, rd, ctx);
			insns_start = ctx->ninsns;
			emit(rv_sb(RV_REG_T2, 0, RV_REG_T1), ctx);
			insn_len = ctx->ninsns - insns_start;
			break;
		case BPF_H:
			if (is_12b_int(off)) {
				insns_start = ctx->ninsns;
				emit(rv_sh(rd, off, RV_REG_T1), ctx);
				insn_len = ctx->ninsns - insns_start;
				break;
			}

			emit_imm(RV_REG_T2, off, ctx);
			emit_add(RV_REG_T2, RV_REG_T2, rd, ctx);
			insns_start = ctx->ninsns;
			emit(rv_sh(RV_REG_T2, 0, RV_REG_T1), ctx);
			insn_len = ctx->ninsns - insns_start;
			break;
		case BPF_W:
			if (is_12b_int(off)) {
				insns_start = ctx->ninsns;
				emit_sw(rd, off, RV_REG_T1, ctx);
				insn_len = ctx->ninsns - insns_start;
				break;
			}

			emit_imm(RV_REG_T2, off, ctx);
			emit_add(RV_REG_T2, RV_REG_T2, rd, ctx);
			insns_start = ctx->ninsns;
			emit_sw(RV_REG_T2, 0, RV_REG_T1, ctx);
			insn_len = ctx->ninsns - insns_start;
			break;
		case BPF_DW:
			if (is_12b_int(off)) {
				insns_start = ctx->ninsns;
				emit_sd(rd, off, RV_REG_T1, ctx);
				insn_len = ctx->ninsns - insns_start;
				break;
			}

			emit_imm(RV_REG_T2, off, ctx);
			emit_add(RV_REG_T2, RV_REG_T2, rd, ctx);
			insns_start = ctx->ninsns;
			emit_sd(RV_REG_T2, 0, RV_REG_T1, ctx);
			insn_len = ctx->ninsns - insns_start;
			break;
		}

		ret = add_exception_handler(insn, ctx, REG_DONT_CLEAR_MARKER,
					    insn_len);
		if (ret)
			return ret;

		break;
	}

	/* STX: *(size *)(dst + off) = src */
	case BPF_STX | BPF_MEM | BPF_B:
		if (is_12b_int(off)) {
			emit(rv_sb(rd, off, rs), ctx);
			break;
		}

		emit_imm(RV_REG_T1, off, ctx);
		emit_add(RV_REG_T1, RV_REG_T1, rd, ctx);
		emit(rv_sb(RV_REG_T1, 0, rs), ctx);
		break;
	case BPF_STX | BPF_MEM | BPF_H:
		if (is_12b_int(off)) {
			emit(rv_sh(rd, off, rs), ctx);
			break;
		}

		emit_imm(RV_REG_T1, off, ctx);
		emit_add(RV_REG_T1, RV_REG_T1, rd, ctx);
		emit(rv_sh(RV_REG_T1, 0, rs), ctx);
		break;
	case BPF_STX | BPF_MEM | BPF_W:
		if (is_12b_int(off)) {
			emit_sw(rd, off, rs, ctx);
			break;
		}

		emit_imm(RV_REG_T1, off, ctx);
		emit_add(RV_REG_T1, RV_REG_T1, rd, ctx);
		emit_sw(RV_REG_T1, 0, rs, ctx);
		break;
	case BPF_STX | BPF_MEM | BPF_DW:
		if (is_12b_int(off)) {
			emit_sd(rd, off, rs, ctx);
			break;
		}

		emit_imm(RV_REG_T1, off, ctx);
		emit_add(RV_REG_T1, RV_REG_T1, rd, ctx);
		emit_sd(RV_REG_T1, 0, rs, ctx);
		break;
	case BPF_STX | BPF_ATOMIC | BPF_W:
	case BPF_STX | BPF_ATOMIC | BPF_DW:
		emit_atomic(rd, rs, off, imm,
			    BPF_SIZE(code) == BPF_DW, ctx);
		break;

	case BPF_STX | BPF_PROBE_MEM32 | BPF_B:
	case BPF_STX | BPF_PROBE_MEM32 | BPF_H:
	case BPF_STX | BPF_PROBE_MEM32 | BPF_W:
	case BPF_STX | BPF_PROBE_MEM32 | BPF_DW:
	{
		int insn_len, insns_start;

		emit_add(RV_REG_T2, rd, RV_REG_ARENA, ctx);
		rd = RV_REG_T2;

		switch (BPF_SIZE(code)) {
		case BPF_B:
			if (is_12b_int(off)) {
				insns_start = ctx->ninsns;
				emit(rv_sb(rd, off, rs), ctx);
				insn_len = ctx->ninsns - insns_start;
				break;
			}

			emit_imm(RV_REG_T1, off, ctx);
			emit_add(RV_REG_T1, RV_REG_T1, rd, ctx);
			insns_start = ctx->ninsns;
			emit(rv_sb(RV_REG_T1, 0, rs), ctx);
			insn_len = ctx->ninsns - insns_start;
			break;
		case BPF_H:
			if (is_12b_int(off)) {
				insns_start = ctx->ninsns;
				emit(rv_sh(rd, off, rs), ctx);
				insn_len = ctx->ninsns - insns_start;
				break;
			}

			emit_imm(RV_REG_T1, off, ctx);
			emit_add(RV_REG_T1, RV_REG_T1, rd, ctx);
			insns_start = ctx->ninsns;
			emit(rv_sh(RV_REG_T1, 0, rs), ctx);
			insn_len = ctx->ninsns - insns_start;
			break;
		case BPF_W:
			if (is_12b_int(off)) {
				insns_start = ctx->ninsns;
				emit_sw(rd, off, rs, ctx);
				insn_len = ctx->ninsns - insns_start;
				break;
			}

			emit_imm(RV_REG_T1, off, ctx);
			emit_add(RV_REG_T1, RV_REG_T1, rd, ctx);
			insns_start = ctx->ninsns;
			emit_sw(RV_REG_T1, 0, rs, ctx);
			insn_len = ctx->ninsns - insns_start;
			break;
		case BPF_DW:
			if (is_12b_int(off)) {
				insns_start = ctx->ninsns;
				emit_sd(rd, off, rs, ctx);
				insn_len = ctx->ninsns - insns_start;
				break;
			}

			emit_imm(RV_REG_T1, off, ctx);
			emit_add(RV_REG_T1, RV_REG_T1, rd, ctx);
			insns_start = ctx->ninsns;
			emit_sd(RV_REG_T1, 0, rs, ctx);
			insn_len = ctx->ninsns - insns_start;
			break;
		}

		ret = add_exception_handler(insn, ctx, REG_DONT_CLEAR_MARKER,
					    insn_len);
		if (ret)
			return ret;

		break;
	}

	default:
		pr_err("bpf-jit: unknown opcode %02x\n", code);
		return -EINVAL;
	}

	return 0;
}

void bpf_jit_build_prologue(struct rv_jit_context *ctx, bool is_subprog)
{
	int i, stack_adjust = 0, store_offset, bpf_stack_adjust;

	bpf_stack_adjust = round_up(ctx->prog->aux->stack_depth, STACK_ALIGN);
	if (bpf_stack_adjust)
		mark_fp(ctx);

	if (seen_reg(RV_REG_RA, ctx))
		stack_adjust += 8;
	stack_adjust += 8; /* RV_REG_FP */
	if (seen_reg(RV_REG_S1, ctx))
		stack_adjust += 8;
	if (seen_reg(RV_REG_S2, ctx))
		stack_adjust += 8;
	if (seen_reg(RV_REG_S3, ctx))
		stack_adjust += 8;
	if (seen_reg(RV_REG_S4, ctx))
		stack_adjust += 8;
	if (seen_reg(RV_REG_S5, ctx))
		stack_adjust += 8;
	if (seen_reg(RV_REG_S6, ctx))
		stack_adjust += 8;
	if (ctx->arena_vm_start)
		stack_adjust += 8;

	stack_adjust = round_up(stack_adjust, STACK_ALIGN);
	stack_adjust += bpf_stack_adjust;

	store_offset = stack_adjust - 8;

	/* emit kcfi type preamble immediately before the  first insn */
	emit_kcfi(is_subprog ? cfi_bpf_subprog_hash : cfi_bpf_hash, ctx);

	/* nops reserved for auipc+jalr pair */
	for (i = 0; i < RV_FENTRY_NINSNS; i++)
		emit(rv_nop(), ctx);

	/* First instruction is always setting the tail-call-counter
	 * (TCC) register. This instruction is skipped for tail calls.
	 * Force using a 4-byte (non-compressed) instruction.
	 */
	emit(rv_addi(RV_REG_TCC, RV_REG_ZERO, MAX_TAIL_CALL_CNT), ctx);

	emit_addi(RV_REG_SP, RV_REG_SP, -stack_adjust, ctx);

	if (seen_reg(RV_REG_RA, ctx)) {
		emit_sd(RV_REG_SP, store_offset, RV_REG_RA, ctx);
		store_offset -= 8;
	}
	emit_sd(RV_REG_SP, store_offset, RV_REG_FP, ctx);
	store_offset -= 8;
	if (seen_reg(RV_REG_S1, ctx)) {
		emit_sd(RV_REG_SP, store_offset, RV_REG_S1, ctx);
		store_offset -= 8;
	}
	if (seen_reg(RV_REG_S2, ctx)) {
		emit_sd(RV_REG_SP, store_offset, RV_REG_S2, ctx);
		store_offset -= 8;
	}
	if (seen_reg(RV_REG_S3, ctx)) {
		emit_sd(RV_REG_SP, store_offset, RV_REG_S3, ctx);
		store_offset -= 8;
	}
	if (seen_reg(RV_REG_S4, ctx)) {
		emit_sd(RV_REG_SP, store_offset, RV_REG_S4, ctx);
		store_offset -= 8;
	}
	if (seen_reg(RV_REG_S5, ctx)) {
		emit_sd(RV_REG_SP, store_offset, RV_REG_S5, ctx);
		store_offset -= 8;
	}
	if (seen_reg(RV_REG_S6, ctx)) {
		emit_sd(RV_REG_SP, store_offset, RV_REG_S6, ctx);
		store_offset -= 8;
	}
	if (ctx->arena_vm_start) {
		emit_sd(RV_REG_SP, store_offset, RV_REG_ARENA, ctx);
		store_offset -= 8;
	}

	emit_addi(RV_REG_FP, RV_REG_SP, stack_adjust, ctx);

	if (bpf_stack_adjust)
		emit_addi(RV_REG_S5, RV_REG_SP, bpf_stack_adjust, ctx);

	/* Program contains calls and tail calls, so RV_REG_TCC need
	 * to be saved across calls.
	 */
	if (seen_tail_call(ctx) && seen_call(ctx))
		emit_mv(RV_REG_TCC_SAVED, RV_REG_TCC, ctx);

	ctx->stack_size = stack_adjust;

	if (ctx->arena_vm_start)
		emit_imm(RV_REG_ARENA, ctx->arena_vm_start, ctx);
}

void bpf_jit_build_epilogue(struct rv_jit_context *ctx)
{
	__build_epilogue(false, ctx);
}

bool bpf_jit_supports_kfunc_call(void)
{
	return true;
}

bool bpf_jit_supports_ptr_xchg(void)
{
	return true;
}

bool bpf_jit_supports_arena(void)
{
	return true;
}

bool bpf_jit_supports_percpu_insn(void)
{
	return true;
}

bool bpf_jit_inlines_helper_call(s32 imm)
{
	switch (imm) {
	case BPF_FUNC_get_smp_processor_id:
		return true;
	default:
		return false;
	}
}<|MERGE_RESOLUTION|>--- conflicted
+++ resolved
@@ -893,9 +893,6 @@
 	stack_size += 8;
 	sreg_off = stack_size;
 
-<<<<<<< HEAD
-	stack_size = round_up(stack_size, STACK_ALIGN);
-=======
 	if ((flags & BPF_TRAMP_F_CALL_ORIG) && (nr_arg_slots - RV_MAX_REG_ARGS > 0))
 		stack_size += (nr_arg_slots - RV_MAX_REG_ARGS) * 8;
 
@@ -903,7 +900,6 @@
 
 	/* room for args on stack must be at the top of stack */
 	stk_arg_off = stack_size;
->>>>>>> 8400291e
 
 	if (!is_struct_ops) {
 		/* For the trampoline called from function entry,
