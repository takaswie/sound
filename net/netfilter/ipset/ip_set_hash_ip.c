// SPDX-License-Identifier: GPL-2.0-only
/* Copyright (C) 2003-2013 Jozsef Kadlecsik <kadlec@netfilter.org> */

/* Kernel module implementing an IP set type: the hash:ip type */

#include <linux/jhash.h>
#include <linux/module.h>
#include <linux/ip.h>
#include <linux/skbuff.h>
#include <linux/errno.h>
#include <linux/random.h>
#include <net/ip.h>
#include <net/ipv6.h>
#include <net/netlink.h>
#include <net/tcp.h>

#include <linux/netfilter.h>
#include <linux/netfilter/ipset/pfxlen.h>
#include <linux/netfilter/ipset/ip_set.h>
#include <linux/netfilter/ipset/ip_set_hash.h>

#define IPSET_TYPE_REV_MIN	0
/*				1	   Counters support */
/*				2	   Comments support */
/*				3	   Forceadd support */
/*				4	   skbinfo support */
/*				5	   bucketsize, initval support  */
#define IPSET_TYPE_REV_MAX	6	/* bitmask support  */

MODULE_LICENSE("GPL");
MODULE_AUTHOR("Jozsef Kadlecsik <kadlec@netfilter.org>");
IP_SET_MODULE_DESC("hash:ip", IPSET_TYPE_REV_MIN, IPSET_TYPE_REV_MAX);
MODULE_ALIAS("ip_set_hash:ip");

/* Type specific function prefix */
#define HTYPE		hash_ip
#define IP_SET_HASH_WITH_NETMASK
#define IP_SET_HASH_WITH_BITMASK

/* IPv4 variant */

/* Member elements */
struct hash_ip4_elem {
	/* Zero valued IP addresses cannot be stored */
	__be32 ip;
};

/* Common functions */

static bool
hash_ip4_data_equal(const struct hash_ip4_elem *e1,
		    const struct hash_ip4_elem *e2,
		    u32 *multi)
{
	return e1->ip == e2->ip;
}

static bool
hash_ip4_data_list(struct sk_buff *skb, const struct hash_ip4_elem *e)
{
	if (nla_put_ipaddr4(skb, IPSET_ATTR_IP, e->ip))
		goto nla_put_failure;
	return false;

nla_put_failure:
	return true;
}

static void
hash_ip4_data_next(struct hash_ip4_elem *next, const struct hash_ip4_elem *e)
{
	next->ip = e->ip;
}

#define MTYPE		hash_ip4
#define HOST_MASK	32
#include "ip_set_hash_gen.h"

static int
hash_ip4_kadt(struct ip_set *set, const struct sk_buff *skb,
	      const struct xt_action_param *par,
	      enum ipset_adt adt, struct ip_set_adt_opt *opt)
{
	const struct hash_ip4 *h = set->data;
	ipset_adtfn adtfn = set->variant->adt[adt];
	struct hash_ip4_elem e = { 0 };
	struct ip_set_ext ext = IP_SET_INIT_KEXT(skb, opt, set);
	__be32 ip;

	ip4addrptr(skb, opt->flags & IPSET_DIM_ONE_SRC, &ip);
	ip &= h->bitmask.ip;
	if (ip == 0)
		return -EINVAL;

	e.ip = ip;
	return adtfn(set, &e, &ext, &opt->ext, opt->cmdflags);
}

static int
hash_ip4_uadt(struct ip_set *set, struct nlattr *tb[],
	      enum ipset_adt adt, u32 *lineno, u32 flags, bool retried)
{
	struct hash_ip4 *h = set->data;
	ipset_adtfn adtfn = set->variant->adt[adt];
	struct hash_ip4_elem e = { 0 };
	struct ip_set_ext ext = IP_SET_INIT_UEXT(set);
	u32 ip = 0, ip_to = 0, hosts, i = 0;
	int ret = 0;

	if (tb[IPSET_ATTR_LINENO])
		*lineno = nla_get_u32(tb[IPSET_ATTR_LINENO]);

	if (unlikely(!tb[IPSET_ATTR_IP]))
		return -IPSET_ERR_PROTOCOL;

	ret = ip_set_get_hostipaddr4(tb[IPSET_ATTR_IP], &ip);
	if (ret)
		return ret;

	ret = ip_set_get_extensions(set, tb, &ext);
	if (ret)
		return ret;

	ip &= ntohl(h->bitmask.ip);
	e.ip = htonl(ip);
	if (e.ip == 0)
		return -IPSET_ERR_HASH_ELEM;

	if (adt == IPSET_TEST)
		return adtfn(set, &e, &ext, &ext, flags);

	ip_to = ip;
	if (tb[IPSET_ATTR_IP_TO]) {
		ret = ip_set_get_hostipaddr4(tb[IPSET_ATTR_IP_TO], &ip_to);
		if (ret)
			return ret;
		if (ip > ip_to) {
			if (ip_to == 0)
				return -IPSET_ERR_HASH_ELEM;
			swap(ip, ip_to);
		}
	} else if (tb[IPSET_ATTR_CIDR]) {
		u8 cidr = nla_get_u8(tb[IPSET_ATTR_CIDR]);

		if (!cidr || cidr > HOST_MASK)
			return -IPSET_ERR_INVALID_CIDR;
		ip_set_mask_from_to(ip, ip_to, cidr);
	}

	hosts = h->netmask == 32 ? 1 : 2 << (32 - h->netmask - 1);

<<<<<<< HEAD
	/* 64bit division is not allowed on 32bit */
	if (((u64)ip_to - ip + 1) >> (32 - h->netmask) > IPSET_MAX_RANGE)
		return -ERANGE;

	if (retried)
		ip = ntohl(h->next.ip);
	for (; ip <= ip_to;) {
		e.ip = htonl(ip);
=======
	if (retried)
		ip = ntohl(h->next.ip);
	for (; ip <= ip_to; i++) {
		e.ip = htonl(ip);
		if (i > IPSET_MAX_RANGE) {
			hash_ip4_data_next(&h->next, &e);
			return -ERANGE;
		}
>>>>>>> 310bc395
		ret = adtfn(set, &e, &ext, &ext, flags);
		if (ret && !ip_set_eexist(ret, flags))
			return ret;

		ip += hosts;
		if (ip == 0)
			return 0;

		ret = 0;
	}
	return ret;
}

/* IPv6 variant */

/* Member elements */
struct hash_ip6_elem {
	union nf_inet_addr ip;
};

/* Common functions */

static bool
hash_ip6_data_equal(const struct hash_ip6_elem *ip1,
		    const struct hash_ip6_elem *ip2,
		    u32 *multi)
{
	return ipv6_addr_equal(&ip1->ip.in6, &ip2->ip.in6);
}

static bool
hash_ip6_data_list(struct sk_buff *skb, const struct hash_ip6_elem *e)
{
	if (nla_put_ipaddr6(skb, IPSET_ATTR_IP, &e->ip.in6))
		goto nla_put_failure;
	return false;

nla_put_failure:
	return true;
}

static void
hash_ip6_data_next(struct hash_ip6_elem *next, const struct hash_ip6_elem *e)
{
}

#undef MTYPE
#undef HOST_MASK

#define MTYPE		hash_ip6
#define HOST_MASK	128

#define IP_SET_EMIT_CREATE
#include "ip_set_hash_gen.h"

static int
hash_ip6_kadt(struct ip_set *set, const struct sk_buff *skb,
	      const struct xt_action_param *par,
	      enum ipset_adt adt, struct ip_set_adt_opt *opt)
{
	const struct hash_ip6 *h = set->data;
	ipset_adtfn adtfn = set->variant->adt[adt];
	struct hash_ip6_elem e = { { .all = { 0 } } };
	struct ip_set_ext ext = IP_SET_INIT_KEXT(skb, opt, set);

	ip6addrptr(skb, opt->flags & IPSET_DIM_ONE_SRC, &e.ip.in6);
	nf_inet_addr_mask_inplace(&e.ip, &h->bitmask);
	if (ipv6_addr_any(&e.ip.in6))
		return -EINVAL;

	return adtfn(set, &e, &ext, &opt->ext, opt->cmdflags);
}

static int
hash_ip6_uadt(struct ip_set *set, struct nlattr *tb[],
	      enum ipset_adt adt, u32 *lineno, u32 flags, bool retried)
{
	const struct hash_ip6 *h = set->data;
	ipset_adtfn adtfn = set->variant->adt[adt];
	struct hash_ip6_elem e = { { .all = { 0 } } };
	struct ip_set_ext ext = IP_SET_INIT_UEXT(set);
	int ret;

	if (tb[IPSET_ATTR_LINENO])
		*lineno = nla_get_u32(tb[IPSET_ATTR_LINENO]);

	if (unlikely(!tb[IPSET_ATTR_IP]))
		return -IPSET_ERR_PROTOCOL;
	if (unlikely(tb[IPSET_ATTR_IP_TO]))
		return -IPSET_ERR_HASH_RANGE_UNSUPPORTED;
	if (unlikely(tb[IPSET_ATTR_CIDR])) {
		u8 cidr = nla_get_u8(tb[IPSET_ATTR_CIDR]);

		if (cidr != HOST_MASK)
			return -IPSET_ERR_INVALID_CIDR;
	}

	ret = ip_set_get_ipaddr6(tb[IPSET_ATTR_IP], &e.ip);
	if (ret)
		return ret;

	ret = ip_set_get_extensions(set, tb, &ext);
	if (ret)
		return ret;

	nf_inet_addr_mask_inplace(&e.ip, &h->bitmask);
	if (ipv6_addr_any(&e.ip.in6))
		return -IPSET_ERR_HASH_ELEM;

	ret = adtfn(set, &e, &ext, &ext, flags);

	return ip_set_eexist(ret, flags) ? 0 : ret;
}

static struct ip_set_type hash_ip_type __read_mostly = {
	.name		= "hash:ip",
	.protocol	= IPSET_PROTOCOL,
	.features	= IPSET_TYPE_IP,
	.dimension	= IPSET_DIM_ONE,
	.family		= NFPROTO_UNSPEC,
	.revision_min	= IPSET_TYPE_REV_MIN,
	.revision_max	= IPSET_TYPE_REV_MAX,
	.create_flags[IPSET_TYPE_REV_MAX] = IPSET_CREATE_FLAG_BUCKETSIZE,
	.create		= hash_ip_create,
	.create_policy	= {
		[IPSET_ATTR_HASHSIZE]	= { .type = NLA_U32 },
		[IPSET_ATTR_MAXELEM]	= { .type = NLA_U32 },
		[IPSET_ATTR_INITVAL]	= { .type = NLA_U32 },
		[IPSET_ATTR_BUCKETSIZE]	= { .type = NLA_U8 },
		[IPSET_ATTR_RESIZE]	= { .type = NLA_U8  },
		[IPSET_ATTR_TIMEOUT]	= { .type = NLA_U32 },
		[IPSET_ATTR_NETMASK]	= { .type = NLA_U8  },
		[IPSET_ATTR_BITMASK]	= { .type = NLA_NESTED },
		[IPSET_ATTR_CADT_FLAGS]	= { .type = NLA_U32 },
	},
	.adt_policy	= {
		[IPSET_ATTR_IP]		= { .type = NLA_NESTED },
		[IPSET_ATTR_IP_TO]	= { .type = NLA_NESTED },
		[IPSET_ATTR_CIDR]	= { .type = NLA_U8 },
		[IPSET_ATTR_TIMEOUT]	= { .type = NLA_U32 },
		[IPSET_ATTR_LINENO]	= { .type = NLA_U32 },
		[IPSET_ATTR_BYTES]	= { .type = NLA_U64 },
		[IPSET_ATTR_PACKETS]	= { .type = NLA_U64 },
		[IPSET_ATTR_COMMENT]	= { .type = NLA_NUL_STRING,
					    .len  = IPSET_MAX_COMMENT_SIZE },
		[IPSET_ATTR_SKBMARK]	= { .type = NLA_U64 },
		[IPSET_ATTR_SKBPRIO]	= { .type = NLA_U32 },
		[IPSET_ATTR_SKBQUEUE]	= { .type = NLA_U16 },
	},
	.me		= THIS_MODULE,
};

static int __init
hash_ip_init(void)
{
	return ip_set_type_register(&hash_ip_type);
}

static void __exit
hash_ip_fini(void)
{
	rcu_barrier();
	ip_set_type_unregister(&hash_ip_type);
}

module_init(hash_ip_init);
module_exit(hash_ip_fini);<|MERGE_RESOLUTION|>--- conflicted
+++ resolved
@@ -149,16 +149,6 @@
 
 	hosts = h->netmask == 32 ? 1 : 2 << (32 - h->netmask - 1);
 
-<<<<<<< HEAD
-	/* 64bit division is not allowed on 32bit */
-	if (((u64)ip_to - ip + 1) >> (32 - h->netmask) > IPSET_MAX_RANGE)
-		return -ERANGE;
-
-	if (retried)
-		ip = ntohl(h->next.ip);
-	for (; ip <= ip_to;) {
-		e.ip = htonl(ip);
-=======
 	if (retried)
 		ip = ntohl(h->next.ip);
 	for (; ip <= ip_to; i++) {
@@ -167,7 +157,6 @@
 			hash_ip4_data_next(&h->next, &e);
 			return -ERANGE;
 		}
->>>>>>> 310bc395
 		ret = adtfn(set, &e, &ext, &ext, flags);
 		if (ret && !ip_set_eexist(ret, flags))
 			return ret;
