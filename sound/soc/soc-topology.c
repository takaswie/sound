// SPDX-License-Identifier: GPL-2.0+
//
// soc-topology.c  --  ALSA SoC Topology
//
// Copyright (C) 2012 Texas Instruments Inc.
// Copyright (C) 2015 Intel Corporation.
//
// Authors: Liam Girdwood <liam.r.girdwood@linux.intel.com>
//		K, Mythri P <mythri.p.k@intel.com>
//		Prusty, Subhransu S <subhransu.s.prusty@intel.com>
//		B, Jayachandran <jayachandran.b@intel.com>
//		Abdullah, Omair M <omair.m.abdullah@intel.com>
//		Jin, Yao <yao.jin@intel.com>
//		Lin, Mengdong <mengdong.lin@intel.com>
//
//  Add support to read audio firmware topology alongside firmware text. The
//  topology data can contain kcontrols, DAPM graphs, widgets, DAIs, DAI links,
//  equalizers, firmware, coefficients etc.
//
//  This file only manages the core ALSA and ASoC components, all other bespoke
//  firmware topology data is passed to component drivers for bespoke handling.

#include <linux/kernel.h>
#include <linux/export.h>
#include <linux/list.h>
#include <linux/firmware.h>
#include <linux/slab.h>
#include <sound/soc.h>
#include <sound/soc-dapm.h>
#include <sound/soc-topology.h>
#include <sound/tlv.h>

#define SOC_TPLG_MAGIC_BIG_ENDIAN            0x436F5341 /* ASoC in reverse */

/*
 * We make several passes over the data (since it wont necessarily be ordered)
 * and process objects in the following order. This guarantees the component
 * drivers will be ready with any vendor data before the mixers and DAPM objects
 * are loaded (that may make use of the vendor data).
 */
#define SOC_TPLG_PASS_MANIFEST		0
#define SOC_TPLG_PASS_VENDOR		1
#define SOC_TPLG_PASS_CONTROL		2
#define SOC_TPLG_PASS_WIDGET		3
#define SOC_TPLG_PASS_PCM_DAI		4
#define SOC_TPLG_PASS_GRAPH		5
#define SOC_TPLG_PASS_PINS		6
#define SOC_TPLG_PASS_BE_DAI		7
#define SOC_TPLG_PASS_LINK		8

#define SOC_TPLG_PASS_START	SOC_TPLG_PASS_MANIFEST
#define SOC_TPLG_PASS_END	SOC_TPLG_PASS_LINK

/* topology context */
struct soc_tplg {
	const struct firmware *fw;

	/* runtime FW parsing */
	const u8 *pos;		/* read position */
	const u8 *hdr_pos;	/* header position */
	unsigned int pass;	/* pass number */

	/* component caller */
	struct device *dev;
	struct snd_soc_component *comp;
	u32 index;	/* current block index */

	/* vendor specific kcontrol operations */
	const struct snd_soc_tplg_kcontrol_ops *io_ops;
	int io_ops_count;

	/* vendor specific bytes ext handlers, for TLV bytes controls */
	const struct snd_soc_tplg_bytes_ext_ops *bytes_ext_ops;
	int bytes_ext_ops_count;

	/* optional fw loading callbacks to component drivers */
	struct snd_soc_tplg_ops *ops;
};

static int soc_tplg_process_headers(struct soc_tplg *tplg);
static int soc_tplg_complete(struct soc_tplg *tplg);

/* check we dont overflow the data for this control chunk */
static int soc_tplg_check_elem_count(struct soc_tplg *tplg, size_t elem_size,
	unsigned int count, size_t bytes, const char *elem_type)
{
	const u8 *end = tplg->pos + elem_size * count;

	if (end > tplg->fw->data + tplg->fw->size) {
		dev_err(tplg->dev, "ASoC: %s overflow end of data\n",
			elem_type);
		return -EINVAL;
	}

	/* check there is enough room in chunk for control.
	   extra bytes at the end of control are for vendor data here  */
	if (elem_size * count > bytes) {
		dev_err(tplg->dev,
			"ASoC: %s count %d of size %zu is bigger than chunk %zu\n",
			elem_type, count, elem_size, bytes);
		return -EINVAL;
	}

	return 0;
}

static inline bool soc_tplg_is_eof(struct soc_tplg *tplg)
{
	const u8 *end = tplg->hdr_pos;

	if (end >= tplg->fw->data + tplg->fw->size)
		return true;
	return false;
}

static inline unsigned long soc_tplg_get_hdr_offset(struct soc_tplg *tplg)
{
	return (unsigned long)(tplg->hdr_pos - tplg->fw->data);
}

static inline unsigned long soc_tplg_get_offset(struct soc_tplg *tplg)
{
	return (unsigned long)(tplg->pos - tplg->fw->data);
}

/* mapping of Kcontrol types and associated operations. */
static const struct snd_soc_tplg_kcontrol_ops io_ops[] = {
	{SND_SOC_TPLG_CTL_VOLSW, snd_soc_get_volsw,
		snd_soc_put_volsw, snd_soc_info_volsw},
	{SND_SOC_TPLG_CTL_VOLSW_SX, snd_soc_get_volsw_sx,
		snd_soc_put_volsw_sx, NULL},
	{SND_SOC_TPLG_CTL_ENUM, snd_soc_get_enum_double,
		snd_soc_put_enum_double, snd_soc_info_enum_double},
	{SND_SOC_TPLG_CTL_ENUM_VALUE, snd_soc_get_enum_double,
		snd_soc_put_enum_double, NULL},
	{SND_SOC_TPLG_CTL_BYTES, snd_soc_bytes_get,
		snd_soc_bytes_put, snd_soc_bytes_info},
	{SND_SOC_TPLG_CTL_RANGE, snd_soc_get_volsw_range,
		snd_soc_put_volsw_range, snd_soc_info_volsw_range},
	{SND_SOC_TPLG_CTL_VOLSW_XR_SX, snd_soc_get_xr_sx,
		snd_soc_put_xr_sx, snd_soc_info_xr_sx},
	{SND_SOC_TPLG_CTL_STROBE, snd_soc_get_strobe,
		snd_soc_put_strobe, NULL},
	{SND_SOC_TPLG_DAPM_CTL_VOLSW, snd_soc_dapm_get_volsw,
		snd_soc_dapm_put_volsw, snd_soc_info_volsw},
	{SND_SOC_TPLG_DAPM_CTL_ENUM_DOUBLE, snd_soc_dapm_get_enum_double,
		snd_soc_dapm_put_enum_double, snd_soc_info_enum_double},
	{SND_SOC_TPLG_DAPM_CTL_ENUM_VIRT, snd_soc_dapm_get_enum_double,
		snd_soc_dapm_put_enum_double, NULL},
	{SND_SOC_TPLG_DAPM_CTL_ENUM_VALUE, snd_soc_dapm_get_enum_double,
		snd_soc_dapm_put_enum_double, NULL},
	{SND_SOC_TPLG_DAPM_CTL_PIN, snd_soc_dapm_get_pin_switch,
		snd_soc_dapm_put_pin_switch, snd_soc_dapm_info_pin_switch},
};

struct soc_tplg_map {
	int uid;
	int kid;
};

/* mapping of widget types from UAPI IDs to kernel IDs */
static const struct soc_tplg_map dapm_map[] = {
	{SND_SOC_TPLG_DAPM_INPUT, snd_soc_dapm_input},
	{SND_SOC_TPLG_DAPM_OUTPUT, snd_soc_dapm_output},
	{SND_SOC_TPLG_DAPM_MUX, snd_soc_dapm_mux},
	{SND_SOC_TPLG_DAPM_MIXER, snd_soc_dapm_mixer},
	{SND_SOC_TPLG_DAPM_PGA, snd_soc_dapm_pga},
	{SND_SOC_TPLG_DAPM_OUT_DRV, snd_soc_dapm_out_drv},
	{SND_SOC_TPLG_DAPM_ADC, snd_soc_dapm_adc},
	{SND_SOC_TPLG_DAPM_DAC, snd_soc_dapm_dac},
	{SND_SOC_TPLG_DAPM_SWITCH, snd_soc_dapm_switch},
	{SND_SOC_TPLG_DAPM_PRE, snd_soc_dapm_pre},
	{SND_SOC_TPLG_DAPM_POST, snd_soc_dapm_post},
	{SND_SOC_TPLG_DAPM_AIF_IN, snd_soc_dapm_aif_in},
	{SND_SOC_TPLG_DAPM_AIF_OUT, snd_soc_dapm_aif_out},
	{SND_SOC_TPLG_DAPM_DAI_IN, snd_soc_dapm_dai_in},
	{SND_SOC_TPLG_DAPM_DAI_OUT, snd_soc_dapm_dai_out},
	{SND_SOC_TPLG_DAPM_DAI_LINK, snd_soc_dapm_dai_link},
	{SND_SOC_TPLG_DAPM_BUFFER, snd_soc_dapm_buffer},
	{SND_SOC_TPLG_DAPM_SCHEDULER, snd_soc_dapm_scheduler},
	{SND_SOC_TPLG_DAPM_EFFECT, snd_soc_dapm_effect},
	{SND_SOC_TPLG_DAPM_SIGGEN, snd_soc_dapm_siggen},
	{SND_SOC_TPLG_DAPM_SRC, snd_soc_dapm_src},
	{SND_SOC_TPLG_DAPM_ASRC, snd_soc_dapm_asrc},
	{SND_SOC_TPLG_DAPM_ENCODER, snd_soc_dapm_encoder},
	{SND_SOC_TPLG_DAPM_DECODER, snd_soc_dapm_decoder},
};

static int tplc_chan_get_reg(struct soc_tplg *tplg,
	struct snd_soc_tplg_channel *chan, int map)
{
	int i;

	for (i = 0; i < SND_SOC_TPLG_MAX_CHAN; i++) {
		if (le32_to_cpu(chan[i].id) == map)
			return le32_to_cpu(chan[i].reg);
	}

	return -EINVAL;
}

static int tplc_chan_get_shift(struct soc_tplg *tplg,
	struct snd_soc_tplg_channel *chan, int map)
{
	int i;

	for (i = 0; i < SND_SOC_TPLG_MAX_CHAN; i++) {
		if (le32_to_cpu(chan[i].id) == map)
			return le32_to_cpu(chan[i].shift);
	}

	return -EINVAL;
}

static int get_widget_id(int tplg_type)
{
	int i;

	for (i = 0; i < ARRAY_SIZE(dapm_map); i++) {
		if (tplg_type == dapm_map[i].uid)
			return dapm_map[i].kid;
	}

	return -EINVAL;
}

static inline void soc_bind_err(struct soc_tplg *tplg,
	struct snd_soc_tplg_ctl_hdr *hdr, int index)
{
	dev_err(tplg->dev,
		"ASoC: invalid control type (g,p,i) %d:%d:%d index %d at 0x%lx\n",
		hdr->ops.get, hdr->ops.put, hdr->ops.info, index,
		soc_tplg_get_offset(tplg));
}

static inline void soc_control_err(struct soc_tplg *tplg,
	struct snd_soc_tplg_ctl_hdr *hdr, const char *name)
{
	dev_err(tplg->dev,
		"ASoC: no complete control IO handler for %s type (g,p,i) %d:%d:%d at 0x%lx\n",
		name, hdr->ops.get, hdr->ops.put, hdr->ops.info,
		soc_tplg_get_offset(tplg));
}

/* pass vendor data to component driver for processing */
static int soc_tplg_vendor_load(struct soc_tplg *tplg,
				struct snd_soc_tplg_hdr *hdr)
{
	int ret = 0;

	if (tplg->ops && tplg->ops->vendor_load)
		ret = tplg->ops->vendor_load(tplg->comp, tplg->index, hdr);
	else {
		dev_err(tplg->dev, "ASoC: no vendor load callback for ID %d\n",
			hdr->vendor_type);
		return -EINVAL;
	}

	if (ret < 0)
		dev_err(tplg->dev,
			"ASoC: vendor load failed at hdr offset %ld/0x%lx for type %d:%d\n",
			soc_tplg_get_hdr_offset(tplg),
			soc_tplg_get_hdr_offset(tplg),
			hdr->type, hdr->vendor_type);
	return ret;
}

/* optionally pass new dynamic widget to component driver. This is mainly for
 * external widgets where we can assign private data/ops */
static int soc_tplg_widget_load(struct soc_tplg *tplg,
	struct snd_soc_dapm_widget *w, struct snd_soc_tplg_dapm_widget *tplg_w)
{
	if (tplg->ops && tplg->ops->widget_load)
		return tplg->ops->widget_load(tplg->comp, tplg->index, w,
			tplg_w);

	return 0;
}

/* optionally pass new dynamic widget to component driver. This is mainly for
 * external widgets where we can assign private data/ops */
static int soc_tplg_widget_ready(struct soc_tplg *tplg,
	struct snd_soc_dapm_widget *w, struct snd_soc_tplg_dapm_widget *tplg_w)
{
	if (tplg->ops && tplg->ops->widget_ready)
		return tplg->ops->widget_ready(tplg->comp, tplg->index, w,
			tplg_w);

	return 0;
}

/* pass DAI configurations to component driver for extra initialization */
static int soc_tplg_dai_load(struct soc_tplg *tplg,
	struct snd_soc_dai_driver *dai_drv,
	struct snd_soc_tplg_pcm *pcm, struct snd_soc_dai *dai)
{
	if (tplg->ops && tplg->ops->dai_load)
		return tplg->ops->dai_load(tplg->comp, tplg->index, dai_drv,
			pcm, dai);

	return 0;
}

/* pass link configurations to component driver for extra initialization */
static int soc_tplg_dai_link_load(struct soc_tplg *tplg,
	struct snd_soc_dai_link *link, struct snd_soc_tplg_link_config *cfg)
{
	if (tplg->ops && tplg->ops->link_load)
		return tplg->ops->link_load(tplg->comp, tplg->index, link, cfg);

	return 0;
}

/* tell the component driver that all firmware has been loaded in this request */
static int soc_tplg_complete(struct soc_tplg *tplg)
{
	if (tplg->ops && tplg->ops->complete)
		return tplg->ops->complete(tplg->comp);

	return 0;
}

/* add a dynamic kcontrol */
static int soc_tplg_add_dcontrol(struct snd_card *card, struct device *dev,
	const struct snd_kcontrol_new *control_new, const char *prefix,
	void *data, struct snd_kcontrol **kcontrol)
{
	int err;

	*kcontrol = snd_soc_cnew(control_new, data, control_new->name, prefix);
	if (*kcontrol == NULL) {
		dev_err(dev, "ASoC: Failed to create new kcontrol %s\n",
		control_new->name);
		return -ENOMEM;
	}

	err = snd_ctl_add(card, *kcontrol);
	if (err < 0) {
		dev_err(dev, "ASoC: Failed to add %s: %d\n",
			control_new->name, err);
		return err;
	}

	return 0;
}

/* add a dynamic kcontrol for component driver */
static int soc_tplg_add_kcontrol(struct soc_tplg *tplg,
	struct snd_kcontrol_new *k, struct snd_kcontrol **kcontrol)
{
	struct snd_soc_component *comp = tplg->comp;

	return soc_tplg_add_dcontrol(comp->card->snd_card,
				tplg->dev, k, comp->name_prefix, comp, kcontrol);
}

/* remove a mixer kcontrol */
static void remove_mixer(struct snd_soc_component *comp,
	struct snd_soc_dobj *dobj, int pass)
{
	struct snd_card *card = comp->card->snd_card;

	if (pass != SOC_TPLG_PASS_CONTROL)
		return;

	if (dobj->ops && dobj->ops->control_unload)
		dobj->ops->control_unload(comp, dobj);

	snd_ctl_remove(card, dobj->control.kcontrol);
	list_del(&dobj->list);
}

/* remove an enum kcontrol */
static void remove_enum(struct snd_soc_component *comp,
	struct snd_soc_dobj *dobj, int pass)
{
	struct snd_card *card = comp->card->snd_card;

	if (pass != SOC_TPLG_PASS_CONTROL)
		return;

	if (dobj->ops && dobj->ops->control_unload)
		dobj->ops->control_unload(comp, dobj);

	snd_ctl_remove(card, dobj->control.kcontrol);
	list_del(&dobj->list);
}

/* remove a byte kcontrol */
static void remove_bytes(struct snd_soc_component *comp,
	struct snd_soc_dobj *dobj, int pass)
{
	struct snd_card *card = comp->card->snd_card;

	if (pass != SOC_TPLG_PASS_CONTROL)
		return;

	if (dobj->ops && dobj->ops->control_unload)
		dobj->ops->control_unload(comp, dobj);

	snd_ctl_remove(card, dobj->control.kcontrol);
	list_del(&dobj->list);
}

/* remove a route */
static void remove_route(struct snd_soc_component *comp,
			 struct snd_soc_dobj *dobj, int pass)
{
	if (pass != SOC_TPLG_PASS_GRAPH)
		return;

	if (dobj->ops && dobj->ops->dapm_route_unload)
		dobj->ops->dapm_route_unload(comp, dobj);

	list_del(&dobj->list);
}

/* remove a widget and it's kcontrols - routes must be removed first */
static void remove_widget(struct snd_soc_component *comp,
	struct snd_soc_dobj *dobj, int pass)
{
	struct snd_card *card = comp->card->snd_card;
	struct snd_soc_dapm_widget *w =
		container_of(dobj, struct snd_soc_dapm_widget, dobj);
	int i;

	if (pass != SOC_TPLG_PASS_WIDGET)
		return;

	if (dobj->ops && dobj->ops->widget_unload)
		dobj->ops->widget_unload(comp, dobj);

	if (!w->kcontrols)
		goto free_news;

	for (i = 0; w->kcontrols && i < w->num_kcontrols; i++)
		snd_ctl_remove(card, w->kcontrols[i]);

free_news:

	list_del(&dobj->list);

	/* widget w is freed by soc-dapm.c */
}

/* remove DAI configurations */
static void remove_dai(struct snd_soc_component *comp,
	struct snd_soc_dobj *dobj, int pass)
{
	struct snd_soc_dai_driver *dai_drv =
		container_of(dobj, struct snd_soc_dai_driver, dobj);
	struct snd_soc_dai *dai, *_dai;

	if (pass != SOC_TPLG_PASS_PCM_DAI)
		return;

	if (dobj->ops && dobj->ops->dai_unload)
		dobj->ops->dai_unload(comp, dobj);

	for_each_component_dais_safe(comp, dai, _dai)
		if (dai->driver == dai_drv)
			snd_soc_unregister_dai(dai);

	list_del(&dobj->list);
}

/* remove link configurations */
static void remove_link(struct snd_soc_component *comp,
	struct snd_soc_dobj *dobj, int pass)
{
	struct snd_soc_dai_link *link =
		container_of(dobj, struct snd_soc_dai_link, dobj);

	if (pass != SOC_TPLG_PASS_PCM_DAI)
		return;

	if (dobj->ops && dobj->ops->link_unload)
		dobj->ops->link_unload(comp, dobj);

	list_del(&dobj->list);
	snd_soc_remove_pcm_runtime(comp->card,
			snd_soc_get_pcm_runtime(comp->card, link));
}

/* unload dai link */
static void remove_backend_link(struct snd_soc_component *comp,
	struct snd_soc_dobj *dobj, int pass)
{
	if (pass != SOC_TPLG_PASS_LINK)
		return;

	if (dobj->ops && dobj->ops->link_unload)
		dobj->ops->link_unload(comp, dobj);

	/*
	 * We don't free the link here as what remove_link() do since BE
	 * links are not allocated by topology.
	 * We however need to reset the dobj type to its initial values
	 */
	dobj->type = SND_SOC_DOBJ_NONE;
	list_del(&dobj->list);
}

/* bind a kcontrol to it's IO handlers */
static int soc_tplg_kcontrol_bind_io(struct snd_soc_tplg_ctl_hdr *hdr,
	struct snd_kcontrol_new *k,
	const struct soc_tplg *tplg)
{
	const struct snd_soc_tplg_kcontrol_ops *ops;
	const struct snd_soc_tplg_bytes_ext_ops *ext_ops;
	int num_ops, i;

	if (le32_to_cpu(hdr->ops.info) == SND_SOC_TPLG_CTL_BYTES
		&& k->iface & SNDRV_CTL_ELEM_IFACE_MIXER
		&& (k->access & SNDRV_CTL_ELEM_ACCESS_TLV_READ
		    || k->access & SNDRV_CTL_ELEM_ACCESS_TLV_WRITE)
		&& k->access & SNDRV_CTL_ELEM_ACCESS_TLV_CALLBACK) {
		struct soc_bytes_ext *sbe;
		struct snd_soc_tplg_bytes_control *be;

		sbe = (struct soc_bytes_ext *)k->private_value;
		be = container_of(hdr, struct snd_soc_tplg_bytes_control, hdr);

		/* TLV bytes controls need standard kcontrol info handler,
		 * TLV callback and extended put/get handlers.
		 */
		k->info = snd_soc_bytes_info_ext;
		k->tlv.c = snd_soc_bytes_tlv_callback;

		/*
		 * When a topology-based implementation abuses the
		 * control interface and uses bytes_ext controls of
		 * more than 512 bytes, we need to disable the size
		 * checks, otherwise accesses to such controls will
		 * return an -EINVAL error and prevent the card from
		 * being configured.
		 */
		if (IS_ENABLED(CONFIG_SND_CTL_VALIDATION) && sbe->max > 512)
			k->access |= SNDRV_CTL_ELEM_ACCESS_SKIP_CHECK;

		ext_ops = tplg->bytes_ext_ops;
		num_ops = tplg->bytes_ext_ops_count;
		for (i = 0; i < num_ops; i++) {
			if (!sbe->put &&
			    ext_ops[i].id == le32_to_cpu(be->ext_ops.put))
				sbe->put = ext_ops[i].put;
			if (!sbe->get &&
			    ext_ops[i].id == le32_to_cpu(be->ext_ops.get))
				sbe->get = ext_ops[i].get;
		}

		if ((k->access & SNDRV_CTL_ELEM_ACCESS_TLV_READ) && !sbe->get)
			return -EINVAL;
		if ((k->access & SNDRV_CTL_ELEM_ACCESS_TLV_WRITE) && !sbe->put)
			return -EINVAL;
		return 0;
	}

	/* try and map vendor specific kcontrol handlers first */
	ops = tplg->io_ops;
	num_ops = tplg->io_ops_count;
	for (i = 0; i < num_ops; i++) {

		if (k->put == NULL && ops[i].id == le32_to_cpu(hdr->ops.put))
			k->put = ops[i].put;
		if (k->get == NULL && ops[i].id == le32_to_cpu(hdr->ops.get))
			k->get = ops[i].get;
		if (k->info == NULL && ops[i].id == le32_to_cpu(hdr->ops.info))
			k->info = ops[i].info;
	}

	/* vendor specific handlers found ? */
	if (k->put && k->get && k->info)
		return 0;

	/* none found so try standard kcontrol handlers */
	ops = io_ops;
	num_ops = ARRAY_SIZE(io_ops);
	for (i = 0; i < num_ops; i++) {

		if (k->put == NULL && ops[i].id == le32_to_cpu(hdr->ops.put))
			k->put = ops[i].put;
		if (k->get == NULL && ops[i].id == le32_to_cpu(hdr->ops.get))
			k->get = ops[i].get;
		if (k->info == NULL && ops[i].id == le32_to_cpu(hdr->ops.info))
			k->info = ops[i].info;
	}

	/* standard handlers found ? */
	if (k->put && k->get && k->info)
		return 0;

	/* nothing to bind */
	return -EINVAL;
}

/* bind a widgets to it's evnt handlers */
int snd_soc_tplg_widget_bind_event(struct snd_soc_dapm_widget *w,
		const struct snd_soc_tplg_widget_events *events,
		int num_events, u16 event_type)
{
	int i;

	w->event = NULL;

	for (i = 0; i < num_events; i++) {
		if (event_type == events[i].type) {

			/* found - so assign event */
			w->event = events[i].event_handler;
			return 0;
		}
	}

	/* not found */
	return -EINVAL;
}
EXPORT_SYMBOL_GPL(snd_soc_tplg_widget_bind_event);

/* optionally pass new dynamic kcontrol to component driver. */
static int soc_tplg_control_load(struct soc_tplg *tplg,
	struct snd_kcontrol_new *k, struct snd_soc_tplg_ctl_hdr *hdr)
{
	if (tplg->ops && tplg->ops->control_load)
		return tplg->ops->control_load(tplg->comp, tplg->index, k,
			hdr);

	return 0;
}


static int soc_tplg_create_tlv_db_scale(struct soc_tplg *tplg,
	struct snd_kcontrol_new *kc, struct snd_soc_tplg_tlv_dbscale *scale)
{
	unsigned int item_len = 2 * sizeof(unsigned int);
	unsigned int *p;

	p = devm_kzalloc(tplg->dev, item_len + 2 * sizeof(unsigned int), GFP_KERNEL);
	if (!p)
		return -ENOMEM;

	p[0] = SNDRV_CTL_TLVT_DB_SCALE;
	p[1] = item_len;
	p[2] = le32_to_cpu(scale->min);
	p[3] = (le32_to_cpu(scale->step) & TLV_DB_SCALE_MASK)
		| (le32_to_cpu(scale->mute) ? TLV_DB_SCALE_MUTE : 0);

	kc->tlv.p = (void *)p;
	return 0;
}

static int soc_tplg_create_tlv(struct soc_tplg *tplg,
	struct snd_kcontrol_new *kc, struct snd_soc_tplg_ctl_hdr *tc)
{
	struct snd_soc_tplg_ctl_tlv *tplg_tlv;
	u32 access = le32_to_cpu(tc->access);

	if (!(access & SNDRV_CTL_ELEM_ACCESS_TLV_READWRITE))
		return 0;

	if (!(access & SNDRV_CTL_ELEM_ACCESS_TLV_CALLBACK)) {
		tplg_tlv = &tc->tlv;
		switch (le32_to_cpu(tplg_tlv->type)) {
		case SNDRV_CTL_TLVT_DB_SCALE:
			return soc_tplg_create_tlv_db_scale(tplg, kc,
					&tplg_tlv->scale);

		/* TODO: add support for other TLV types */
		default:
			dev_dbg(tplg->dev, "Unsupported TLV type %d\n",
					tplg_tlv->type);
			return -EINVAL;
		}
	}

	return 0;
}

static int soc_tplg_dbytes_create(struct soc_tplg *tplg, size_t size)
{
	struct snd_soc_tplg_bytes_control *be;
	struct soc_bytes_ext *sbe;
	struct snd_kcontrol_new kc;
	int ret = 0;

	if (soc_tplg_check_elem_count(tplg,
				      sizeof(struct snd_soc_tplg_bytes_control),
<<<<<<< HEAD
				      count, size, "mixer bytes"))
=======
				      1, size, "mixer bytes"))
>>>>>>> 88084a3d
		return -EINVAL;

	be = (struct snd_soc_tplg_bytes_control *)tplg->pos;

	/* validate kcontrol */
	if (strnlen(be->hdr.name, SNDRV_CTL_ELEM_ID_NAME_MAXLEN) ==
		SNDRV_CTL_ELEM_ID_NAME_MAXLEN)
		return -EINVAL;

	sbe = devm_kzalloc(tplg->dev, sizeof(*sbe), GFP_KERNEL);
	if (sbe == NULL)
		return -ENOMEM;

	tplg->pos += (sizeof(struct snd_soc_tplg_bytes_control) +
		      le32_to_cpu(be->priv.size));

	dev_dbg(tplg->dev,
		"ASoC: adding bytes kcontrol %s with access 0x%x\n",
		be->hdr.name, be->hdr.access);

	memset(&kc, 0, sizeof(kc));
	kc.name = be->hdr.name;
	kc.private_value = (long)sbe;
	kc.iface = SNDRV_CTL_ELEM_IFACE_MIXER;
	kc.access = le32_to_cpu(be->hdr.access);

	sbe->max = le32_to_cpu(be->max);
	sbe->dobj.type = SND_SOC_DOBJ_BYTES;
	sbe->dobj.ops = tplg->ops;
	INIT_LIST_HEAD(&sbe->dobj.list);

	/* map io handlers */
	ret = soc_tplg_kcontrol_bind_io(&be->hdr, &kc, tplg);
	if (ret) {
		soc_control_err(tplg, &be->hdr, be->hdr.name);
		goto err;
	}

	/* pass control to driver for optional further init */
	ret = soc_tplg_control_load(tplg, &kc, (struct snd_soc_tplg_ctl_hdr *)be);
	if (ret < 0) {
		dev_err(tplg->dev, "ASoC: failed to init %s\n", be->hdr.name);
		goto err;
	}

	/* register control here */
	ret = soc_tplg_add_kcontrol(tplg, &kc, &sbe->dobj.control.kcontrol);
	if (ret < 0) {
		dev_err(tplg->dev, "ASoC: failed to add %s\n", be->hdr.name);
		goto err;
	}

	list_add(&sbe->dobj.list, &tplg->comp->dobj_list);

err:
	return ret;
}

static int soc_tplg_dmixer_create(struct soc_tplg *tplg, size_t size)
{
	struct snd_soc_tplg_mixer_control *mc;
	struct soc_mixer_control *sm;
	struct snd_kcontrol_new kc;
	int ret = 0;

	if (soc_tplg_check_elem_count(tplg,
				      sizeof(struct snd_soc_tplg_mixer_control),
<<<<<<< HEAD
				      count, size, "mixers"))
=======
				      1, size, "mixers"))
		return -EINVAL;

	mc = (struct snd_soc_tplg_mixer_control *)tplg->pos;

	/* validate kcontrol */
	if (strnlen(mc->hdr.name, SNDRV_CTL_ELEM_ID_NAME_MAXLEN) ==
		SNDRV_CTL_ELEM_ID_NAME_MAXLEN)
>>>>>>> 88084a3d
		return -EINVAL;

	sm = devm_kzalloc(tplg->dev, sizeof(*sm), GFP_KERNEL);
	if (sm == NULL)
		return -ENOMEM;
	tplg->pos += (sizeof(struct snd_soc_tplg_mixer_control) +
		      le32_to_cpu(mc->priv.size));

	dev_dbg(tplg->dev,
		"ASoC: adding mixer kcontrol %s with access 0x%x\n",
		mc->hdr.name, mc->hdr.access);

	memset(&kc, 0, sizeof(kc));
	kc.name = mc->hdr.name;
	kc.private_value = (long)sm;
	kc.iface = SNDRV_CTL_ELEM_IFACE_MIXER;
	kc.access = le32_to_cpu(mc->hdr.access);

	/* we only support FL/FR channel mapping atm */
	sm->reg = tplc_chan_get_reg(tplg, mc->channel, SNDRV_CHMAP_FL);
	sm->rreg = tplc_chan_get_reg(tplg, mc->channel, SNDRV_CHMAP_FR);
	sm->shift = tplc_chan_get_shift(tplg, mc->channel, SNDRV_CHMAP_FL);
	sm->rshift = tplc_chan_get_shift(tplg, mc->channel, SNDRV_CHMAP_FR);

	sm->max = le32_to_cpu(mc->max);
	sm->min = le32_to_cpu(mc->min);
	sm->invert = le32_to_cpu(mc->invert);
	sm->platform_max = le32_to_cpu(mc->platform_max);
	sm->dobj.index = tplg->index;
	sm->dobj.ops = tplg->ops;
	sm->dobj.type = SND_SOC_DOBJ_MIXER;
	INIT_LIST_HEAD(&sm->dobj.list);

	/* map io handlers */
	ret = soc_tplg_kcontrol_bind_io(&mc->hdr, &kc, tplg);
	if (ret) {
		soc_control_err(tplg, &mc->hdr, mc->hdr.name);
		goto err;
	}

	/* create any TLV data */
	ret = soc_tplg_create_tlv(tplg, &kc, &mc->hdr);
	if (ret < 0) {
		dev_err(tplg->dev, "ASoC: failed to create TLV %s\n", mc->hdr.name);
		goto err;
	}

	/* pass control to driver for optional further init */
	ret = soc_tplg_control_load(tplg, &kc, (struct snd_soc_tplg_ctl_hdr *)mc);
	if (ret < 0) {
		dev_err(tplg->dev, "ASoC: failed to init %s\n", mc->hdr.name);
		goto err;
	}

	/* register control here */
	ret = soc_tplg_add_kcontrol(tplg, &kc, &sm->dobj.control.kcontrol);
	if (ret < 0) {
		dev_err(tplg->dev, "ASoC: failed to add %s\n", mc->hdr.name);
		goto err;
	}

	list_add(&sm->dobj.list, &tplg->comp->dobj_list);

err:
	return ret;
}

static int soc_tplg_denum_create_texts(struct soc_tplg *tplg, struct soc_enum *se,
				       struct snd_soc_tplg_enum_control *ec)
{
	int i, ret;

	if (le32_to_cpu(ec->items) > ARRAY_SIZE(ec->texts))
		return -EINVAL;

	se->dobj.control.dtexts =
		devm_kcalloc(tplg->dev, le32_to_cpu(ec->items), sizeof(char *), GFP_KERNEL);
	if (se->dobj.control.dtexts == NULL)
		return -ENOMEM;

	for (i = 0; i < le32_to_cpu(ec->items); i++) {

		if (strnlen(ec->texts[i], SNDRV_CTL_ELEM_ID_NAME_MAXLEN) ==
			SNDRV_CTL_ELEM_ID_NAME_MAXLEN) {
			ret = -EINVAL;
			goto err;
		}

		se->dobj.control.dtexts[i] = devm_kstrdup(tplg->dev, ec->texts[i], GFP_KERNEL);
		if (!se->dobj.control.dtexts[i]) {
			ret = -ENOMEM;
			goto err;
		}
	}

	se->items = le32_to_cpu(ec->items);
	se->texts = (const char * const *)se->dobj.control.dtexts;
	return 0;

err:
	return ret;
}

static int soc_tplg_denum_create_values(struct soc_tplg *tplg, struct soc_enum *se,
					struct snd_soc_tplg_enum_control *ec)
{
	int i;

	/*
	 * Following "if" checks if we have at most SND_SOC_TPLG_NUM_TEXTS
	 * values instead of using ARRAY_SIZE(ec->values) due to the fact that
	 * it is oversized for its purpose. Additionally it is done so because
	 * it is defined in UAPI header where it can't be easily changed.
	 */
	if (le32_to_cpu(ec->items) > SND_SOC_TPLG_NUM_TEXTS)
		return -EINVAL;

	se->dobj.control.dvalues = devm_kcalloc(tplg->dev, le32_to_cpu(ec->items),
					   sizeof(*se->dobj.control.dvalues),
					   GFP_KERNEL);
	if (!se->dobj.control.dvalues)
		return -ENOMEM;

	/* convert from little-endian */
	for (i = 0; i < le32_to_cpu(ec->items); i++) {
		se->dobj.control.dvalues[i] = le32_to_cpu(ec->values[i]);
	}

	return 0;
}

static int soc_tplg_denum_create(struct soc_tplg *tplg, size_t size)
{
	struct snd_soc_tplg_enum_control *ec;
	struct soc_enum *se;
	struct snd_kcontrol_new kc;
	int ret = 0;

	if (soc_tplg_check_elem_count(tplg,
				      sizeof(struct snd_soc_tplg_enum_control),
<<<<<<< HEAD
				      count, size, "enums"))
=======
				      1, size, "enums"))
>>>>>>> 88084a3d
		return -EINVAL;

	ec = (struct snd_soc_tplg_enum_control *)tplg->pos;

	/* validate kcontrol */
	if (strnlen(ec->hdr.name, SNDRV_CTL_ELEM_ID_NAME_MAXLEN) ==
		SNDRV_CTL_ELEM_ID_NAME_MAXLEN)
		return -EINVAL;

	se = devm_kzalloc(tplg->dev, (sizeof(*se)), GFP_KERNEL);
	if (se == NULL)
		return -ENOMEM;

	tplg->pos += (sizeof(struct snd_soc_tplg_enum_control) +
		      le32_to_cpu(ec->priv.size));

	dev_dbg(tplg->dev, "ASoC: adding enum kcontrol %s size %d\n",
		ec->hdr.name, ec->items);

	memset(&kc, 0, sizeof(kc));
	kc.name = ec->hdr.name;
	kc.private_value = (long)se;
	kc.iface = SNDRV_CTL_ELEM_IFACE_MIXER;
	kc.access = le32_to_cpu(ec->hdr.access);

	se->reg = tplc_chan_get_reg(tplg, ec->channel, SNDRV_CHMAP_FL);
	se->shift_l = tplc_chan_get_shift(tplg, ec->channel,
		SNDRV_CHMAP_FL);
	se->shift_r = tplc_chan_get_shift(tplg, ec->channel,
		SNDRV_CHMAP_FL);

	se->mask = le32_to_cpu(ec->mask);
	se->dobj.index = tplg->index;
	se->dobj.type = SND_SOC_DOBJ_ENUM;
	se->dobj.ops = tplg->ops;
	INIT_LIST_HEAD(&se->dobj.list);

	switch (le32_to_cpu(ec->hdr.ops.info)) {
	case SND_SOC_TPLG_DAPM_CTL_ENUM_VALUE:
	case SND_SOC_TPLG_CTL_ENUM_VALUE:
		ret = soc_tplg_denum_create_values(tplg, se, ec);
		if (ret < 0) {
			dev_err(tplg->dev,
				"ASoC: could not create values for %s\n",
				ec->hdr.name);
			goto err;
		}
		fallthrough;
	case SND_SOC_TPLG_CTL_ENUM:
	case SND_SOC_TPLG_DAPM_CTL_ENUM_DOUBLE:
	case SND_SOC_TPLG_DAPM_CTL_ENUM_VIRT:
		ret = soc_tplg_denum_create_texts(tplg, se, ec);
		if (ret < 0) {
			dev_err(tplg->dev,
				"ASoC: could not create texts for %s\n",
				ec->hdr.name);
			goto err;
		}
		break;
	default:
		ret = -EINVAL;
		dev_err(tplg->dev,
			"ASoC: invalid enum control type %d for %s\n",
			ec->hdr.ops.info, ec->hdr.name);
		goto err;
	}

	/* map io handlers */
	ret = soc_tplg_kcontrol_bind_io(&ec->hdr, &kc, tplg);
	if (ret) {
		soc_control_err(tplg, &ec->hdr, ec->hdr.name);
		goto err;
	}

	/* pass control to driver for optional further init */
	ret = soc_tplg_control_load(tplg, &kc, (struct snd_soc_tplg_ctl_hdr *)ec);
	if (ret < 0) {
		dev_err(tplg->dev, "ASoC: failed to init %s\n", ec->hdr.name);
		goto err;
	}

	/* register control here */
	ret = soc_tplg_add_kcontrol(tplg, &kc, &se->dobj.control.kcontrol);
	if (ret < 0) {
		dev_err(tplg->dev, "ASoC: could not add kcontrol %s\n", ec->hdr.name);
		goto err;
	}

	list_add(&se->dobj.list, &tplg->comp->dobj_list);

err:
	return ret;
}

static int soc_tplg_kcontrol_elems_load(struct soc_tplg *tplg,
	struct snd_soc_tplg_hdr *hdr)
{
	int ret;
	int i;

	dev_dbg(tplg->dev, "ASoC: adding %d kcontrols at 0x%lx\n", hdr->count,
		soc_tplg_get_offset(tplg));

	for (i = 0; i < le32_to_cpu(hdr->count); i++) {
		struct snd_soc_tplg_ctl_hdr *control_hdr = (struct snd_soc_tplg_ctl_hdr *)tplg->pos;

		if (le32_to_cpu(control_hdr->size) != sizeof(*control_hdr)) {
			dev_err(tplg->dev, "ASoC: invalid control size\n");
			return -EINVAL;
		}

		switch (le32_to_cpu(control_hdr->ops.info)) {
		case SND_SOC_TPLG_CTL_VOLSW:
		case SND_SOC_TPLG_CTL_STROBE:
		case SND_SOC_TPLG_CTL_VOLSW_SX:
		case SND_SOC_TPLG_CTL_VOLSW_XR_SX:
		case SND_SOC_TPLG_CTL_RANGE:
		case SND_SOC_TPLG_DAPM_CTL_VOLSW:
		case SND_SOC_TPLG_DAPM_CTL_PIN:
			ret = soc_tplg_dmixer_create(tplg, le32_to_cpu(hdr->payload_size));
			break;
		case SND_SOC_TPLG_CTL_ENUM:
		case SND_SOC_TPLG_CTL_ENUM_VALUE:
		case SND_SOC_TPLG_DAPM_CTL_ENUM_DOUBLE:
		case SND_SOC_TPLG_DAPM_CTL_ENUM_VIRT:
		case SND_SOC_TPLG_DAPM_CTL_ENUM_VALUE:
			ret = soc_tplg_denum_create(tplg, le32_to_cpu(hdr->payload_size));
			break;
		case SND_SOC_TPLG_CTL_BYTES:
			ret = soc_tplg_dbytes_create(tplg, le32_to_cpu(hdr->payload_size));
			break;
		default:
			soc_bind_err(tplg, control_hdr, i);
			return -EINVAL;
		}
		if (ret < 0) {
			dev_err(tplg->dev, "ASoC: invalid control\n");
			return ret;
		}

	}

	return 0;
}

/* optionally pass new dynamic kcontrol to component driver. */
static int soc_tplg_add_route(struct soc_tplg *tplg,
	struct snd_soc_dapm_route *route)
{
	if (tplg->ops && tplg->ops->dapm_route_load)
		return tplg->ops->dapm_route_load(tplg->comp, tplg->index,
			route);

	return 0;
}

static int soc_tplg_dapm_graph_elems_load(struct soc_tplg *tplg,
	struct snd_soc_tplg_hdr *hdr)
{
	struct snd_soc_dapm_context *dapm = &tplg->comp->dapm;
	struct snd_soc_tplg_dapm_graph_elem *elem;
	struct snd_soc_dapm_route *route;
	int count, i;
	int ret = 0;

	count = le32_to_cpu(hdr->count);

	if (soc_tplg_check_elem_count(tplg,
				      sizeof(struct snd_soc_tplg_dapm_graph_elem),
				      count, le32_to_cpu(hdr->payload_size), "graph"))
		return -EINVAL;

	dev_dbg(tplg->dev, "ASoC: adding %d DAPM routes for index %d\n", count,
		hdr->index);

	for (i = 0; i < count; i++) {
		route = devm_kzalloc(tplg->dev, sizeof(*route), GFP_KERNEL);
		if (!route)
			return -ENOMEM;
		elem = (struct snd_soc_tplg_dapm_graph_elem *)tplg->pos;
		tplg->pos += sizeof(struct snd_soc_tplg_dapm_graph_elem);

		/* validate routes */
		if (strnlen(elem->source, SNDRV_CTL_ELEM_ID_NAME_MAXLEN) ==
			    SNDRV_CTL_ELEM_ID_NAME_MAXLEN) {
			ret = -EINVAL;
			break;
		}
		if (strnlen(elem->sink, SNDRV_CTL_ELEM_ID_NAME_MAXLEN) ==
			    SNDRV_CTL_ELEM_ID_NAME_MAXLEN) {
			ret = -EINVAL;
			break;
		}
		if (strnlen(elem->control, SNDRV_CTL_ELEM_ID_NAME_MAXLEN) ==
			    SNDRV_CTL_ELEM_ID_NAME_MAXLEN) {
			ret = -EINVAL;
			break;
		}

		route->source = elem->source;
		route->sink = elem->sink;

		/* set to NULL atm for tplg users */
		route->connected = NULL;
		if (strnlen(elem->control, SNDRV_CTL_ELEM_ID_NAME_MAXLEN) == 0)
			route->control = NULL;
		else
			route->control = elem->control;

		/* add route dobj to dobj_list */
		route->dobj.type = SND_SOC_DOBJ_GRAPH;
		route->dobj.ops = tplg->ops;
		route->dobj.index = tplg->index;
		list_add(&route->dobj.list, &tplg->comp->dobj_list);

		ret = soc_tplg_add_route(tplg, route);
		if (ret < 0) {
			dev_err(tplg->dev, "ASoC: topology: add_route failed: %d\n", ret);
			break;
		}

		/* add route, but keep going if some fail */
		snd_soc_dapm_add_routes(dapm, route, 1);
	}

	return ret;
}

static int soc_tplg_dapm_widget_dmixer_create(struct soc_tplg *tplg, struct snd_kcontrol_new *kc)
{
	struct soc_mixer_control *sm;
	struct snd_soc_tplg_mixer_control *mc;
	int err;

	mc = (struct snd_soc_tplg_mixer_control *)tplg->pos;

	/* validate kcontrol */
	if (strnlen(mc->hdr.name, SNDRV_CTL_ELEM_ID_NAME_MAXLEN) ==
	    SNDRV_CTL_ELEM_ID_NAME_MAXLEN)
		return -EINVAL;

	sm = devm_kzalloc(tplg->dev, sizeof(*sm), GFP_KERNEL);
	if (!sm)
		return -ENOMEM;

	tplg->pos += sizeof(struct snd_soc_tplg_mixer_control) +
		le32_to_cpu(mc->priv.size);

	dev_dbg(tplg->dev, " adding DAPM widget mixer control %s\n",
		mc->hdr.name);

	kc->private_value = (long)sm;
	kc->name = devm_kstrdup(tplg->dev, mc->hdr.name, GFP_KERNEL);
	if (!kc->name)
		return -ENOMEM;
	kc->iface = SNDRV_CTL_ELEM_IFACE_MIXER;
	kc->access = le32_to_cpu(mc->hdr.access);

	/* we only support FL/FR channel mapping atm */
	sm->reg = tplc_chan_get_reg(tplg, mc->channel,
				    SNDRV_CHMAP_FL);
	sm->rreg = tplc_chan_get_reg(tplg, mc->channel,
				     SNDRV_CHMAP_FR);
	sm->shift = tplc_chan_get_shift(tplg, mc->channel,
					SNDRV_CHMAP_FL);
	sm->rshift = tplc_chan_get_shift(tplg, mc->channel,
					 SNDRV_CHMAP_FR);

	sm->max = le32_to_cpu(mc->max);
	sm->min = le32_to_cpu(mc->min);
	sm->invert = le32_to_cpu(mc->invert);
	sm->platform_max = le32_to_cpu(mc->platform_max);
	sm->dobj.index = tplg->index;
	INIT_LIST_HEAD(&sm->dobj.list);

	/* map io handlers */
	err = soc_tplg_kcontrol_bind_io(&mc->hdr, kc, tplg);
	if (err) {
		soc_control_err(tplg, &mc->hdr, mc->hdr.name);
		return err;
	}

	/* create any TLV data */
	err = soc_tplg_create_tlv(tplg, kc, &mc->hdr);
	if (err < 0) {
		dev_err(tplg->dev, "ASoC: failed to create TLV %s\n",
			mc->hdr.name);
		return err;
	}

	/* pass control to driver for optional further init */
	err = soc_tplg_control_load(tplg, kc, (struct snd_soc_tplg_ctl_hdr *)mc);
	if (err < 0) {
		dev_err(tplg->dev, "ASoC: failed to init %s\n",
			mc->hdr.name);
		return err;
	}

	return 0;
}

static int soc_tplg_dapm_widget_denum_create(struct soc_tplg *tplg, struct snd_kcontrol_new *kc)
{
	struct snd_soc_tplg_enum_control *ec;
	struct soc_enum *se;
	int err;

	ec = (struct snd_soc_tplg_enum_control *)tplg->pos;
	/* validate kcontrol */
	if (strnlen(ec->hdr.name, SNDRV_CTL_ELEM_ID_NAME_MAXLEN) ==
	    SNDRV_CTL_ELEM_ID_NAME_MAXLEN)
		return -EINVAL;

	se = devm_kzalloc(tplg->dev, sizeof(*se), GFP_KERNEL);
	if (!se)
		return -ENOMEM;

	tplg->pos += (sizeof(struct snd_soc_tplg_enum_control) +
		      le32_to_cpu(ec->priv.size));

	dev_dbg(tplg->dev, " adding DAPM widget enum control %s\n",
		ec->hdr.name);

	kc->private_value = (long)se;
	kc->name = devm_kstrdup(tplg->dev, ec->hdr.name, GFP_KERNEL);
	if (!kc->name)
		return -ENOMEM;
	kc->iface = SNDRV_CTL_ELEM_IFACE_MIXER;
	kc->access = le32_to_cpu(ec->hdr.access);

	/* we only support FL/FR channel mapping atm */
	se->reg = tplc_chan_get_reg(tplg, ec->channel, SNDRV_CHMAP_FL);
	se->shift_l = tplc_chan_get_shift(tplg, ec->channel,
					  SNDRV_CHMAP_FL);
	se->shift_r = tplc_chan_get_shift(tplg, ec->channel,
					  SNDRV_CHMAP_FR);

	se->items = le32_to_cpu(ec->items);
	se->mask = le32_to_cpu(ec->mask);
	se->dobj.index = tplg->index;

	switch (le32_to_cpu(ec->hdr.ops.info)) {
	case SND_SOC_TPLG_CTL_ENUM_VALUE:
	case SND_SOC_TPLG_DAPM_CTL_ENUM_VALUE:
		err = soc_tplg_denum_create_values(tplg, se, ec);
		if (err < 0) {
			dev_err(tplg->dev, "ASoC: could not create values for %s\n",
				ec->hdr.name);
			return err;
		}
		fallthrough;
	case SND_SOC_TPLG_CTL_ENUM:
	case SND_SOC_TPLG_DAPM_CTL_ENUM_DOUBLE:
	case SND_SOC_TPLG_DAPM_CTL_ENUM_VIRT:
		err = soc_tplg_denum_create_texts(tplg, se, ec);
		if (err < 0) {
			dev_err(tplg->dev, "ASoC: could not create texts for %s\n",
				ec->hdr.name);
			return err;
		}
		break;
	default:
		dev_err(tplg->dev, "ASoC: invalid enum control type %d for %s\n",
			ec->hdr.ops.info, ec->hdr.name);
		return -EINVAL;
	}

	/* map io handlers */
	err = soc_tplg_kcontrol_bind_io(&ec->hdr, kc, tplg);
	if (err) {
		soc_control_err(tplg, &ec->hdr, ec->hdr.name);
		return err;
	}

	/* pass control to driver for optional further init */
	err = soc_tplg_control_load(tplg, kc, (struct snd_soc_tplg_ctl_hdr *)ec);
	if (err < 0) {
		dev_err(tplg->dev, "ASoC: failed to init %s\n",
			ec->hdr.name);
		return err;
	}

	return 0;
}

static int soc_tplg_dapm_widget_dbytes_create(struct soc_tplg *tplg, struct snd_kcontrol_new *kc)
{
	struct snd_soc_tplg_bytes_control *be;
	struct soc_bytes_ext *sbe;
	int err;

	be = (struct snd_soc_tplg_bytes_control *)tplg->pos;

	/* validate kcontrol */
	if (strnlen(be->hdr.name, SNDRV_CTL_ELEM_ID_NAME_MAXLEN) ==
	    SNDRV_CTL_ELEM_ID_NAME_MAXLEN)
		return -EINVAL;

	sbe = devm_kzalloc(tplg->dev, sizeof(*sbe), GFP_KERNEL);
	if (!sbe)
		return -ENOMEM;

	tplg->pos += (sizeof(struct snd_soc_tplg_bytes_control) +
		      le32_to_cpu(be->priv.size));

	dev_dbg(tplg->dev,
		"ASoC: adding bytes kcontrol %s with access 0x%x\n",
		be->hdr.name, be->hdr.access);

	kc->private_value = (long)sbe;
	kc->name = devm_kstrdup(tplg->dev, be->hdr.name, GFP_KERNEL);
	if (!kc->name)
		return -ENOMEM;
	kc->iface = SNDRV_CTL_ELEM_IFACE_MIXER;
	kc->access = le32_to_cpu(be->hdr.access);

	sbe->max = le32_to_cpu(be->max);
	INIT_LIST_HEAD(&sbe->dobj.list);

	/* map standard io handlers and check for external handlers */
	err = soc_tplg_kcontrol_bind_io(&be->hdr, kc, tplg);
	if (err) {
		soc_control_err(tplg, &be->hdr, be->hdr.name);
		return err;
	}

	/* pass control to driver for optional further init */
	err = soc_tplg_control_load(tplg, kc, (struct snd_soc_tplg_ctl_hdr *)be);
	if (err < 0) {
		dev_err(tplg->dev, "ASoC: failed to init %s\n",
			be->hdr.name);
		return err;
	}

	return 0;
}

static int soc_tplg_dapm_widget_create(struct soc_tplg *tplg,
	struct snd_soc_tplg_dapm_widget *w)
{
	struct snd_soc_dapm_context *dapm = &tplg->comp->dapm;
	struct snd_soc_dapm_widget template, *widget;
	struct snd_soc_tplg_ctl_hdr *control_hdr;
	struct snd_soc_card *card = tplg->comp->card;
	unsigned int *kcontrol_type = NULL;
	struct snd_kcontrol_new *kc;
	int mixer_count = 0;
	int bytes_count = 0;
	int enum_count = 0;
	int ret = 0;
	int i;

	if (strnlen(w->name, SNDRV_CTL_ELEM_ID_NAME_MAXLEN) ==
		SNDRV_CTL_ELEM_ID_NAME_MAXLEN)
		return -EINVAL;
	if (strnlen(w->sname, SNDRV_CTL_ELEM_ID_NAME_MAXLEN) ==
		SNDRV_CTL_ELEM_ID_NAME_MAXLEN)
		return -EINVAL;

	dev_dbg(tplg->dev, "ASoC: creating DAPM widget %s id %d\n",
		w->name, w->id);

	memset(&template, 0, sizeof(template));

	/* map user to kernel widget ID */
	template.id = get_widget_id(le32_to_cpu(w->id));
	if ((int)template.id < 0)
		return template.id;

	/* strings are allocated here, but used and freed by the widget */
	template.name = kstrdup(w->name, GFP_KERNEL);
	if (!template.name)
		return -ENOMEM;
	template.sname = kstrdup(w->sname, GFP_KERNEL);
	if (!template.sname) {
		ret = -ENOMEM;
		goto err;
	}
	template.reg = le32_to_cpu(w->reg);
	template.shift = le32_to_cpu(w->shift);
	template.mask = le32_to_cpu(w->mask);
	template.subseq = le32_to_cpu(w->subseq);
	template.on_val = w->invert ? 0 : 1;
	template.off_val = w->invert ? 1 : 0;
	template.ignore_suspend = le32_to_cpu(w->ignore_suspend);
	template.event_flags = le16_to_cpu(w->event_flags);
	template.dobj.index = tplg->index;

	tplg->pos +=
		(sizeof(struct snd_soc_tplg_dapm_widget) +
		 le32_to_cpu(w->priv.size));

	if (w->num_kcontrols == 0) {
		template.num_kcontrols = 0;
		goto widget;
	}

	template.num_kcontrols = le32_to_cpu(w->num_kcontrols);
	kc = devm_kcalloc(tplg->dev, le32_to_cpu(w->num_kcontrols), sizeof(*kc), GFP_KERNEL);
	if (!kc)
		goto hdr_err;

	kcontrol_type = devm_kcalloc(tplg->dev, le32_to_cpu(w->num_kcontrols), sizeof(unsigned int),
				     GFP_KERNEL);
	if (!kcontrol_type)
		goto hdr_err;

	for (i = 0; i < le32_to_cpu(w->num_kcontrols); i++) {
		control_hdr = (struct snd_soc_tplg_ctl_hdr *)tplg->pos;
		switch (le32_to_cpu(control_hdr->ops.info)) {
		case SND_SOC_TPLG_CTL_VOLSW:
		case SND_SOC_TPLG_CTL_STROBE:
		case SND_SOC_TPLG_CTL_VOLSW_SX:
		case SND_SOC_TPLG_CTL_VOLSW_XR_SX:
		case SND_SOC_TPLG_CTL_RANGE:
		case SND_SOC_TPLG_DAPM_CTL_VOLSW:
			/* volume mixer */
			kc[i].index = mixer_count;
			kcontrol_type[i] = SND_SOC_TPLG_TYPE_MIXER;
			mixer_count++;
			ret = soc_tplg_dapm_widget_dmixer_create(tplg, &kc[i]);
			if (ret < 0)
				goto hdr_err;
			break;
		case SND_SOC_TPLG_CTL_ENUM:
		case SND_SOC_TPLG_CTL_ENUM_VALUE:
		case SND_SOC_TPLG_DAPM_CTL_ENUM_DOUBLE:
		case SND_SOC_TPLG_DAPM_CTL_ENUM_VIRT:
		case SND_SOC_TPLG_DAPM_CTL_ENUM_VALUE:
			/* enumerated mixer */
			kc[i].index = enum_count;
			kcontrol_type[i] = SND_SOC_TPLG_TYPE_ENUM;
			enum_count++;
			ret = soc_tplg_dapm_widget_denum_create(tplg, &kc[i]);
			if (ret < 0)
				goto hdr_err;
			break;
		case SND_SOC_TPLG_CTL_BYTES:
			/* bytes control */
			kc[i].index = bytes_count;
			kcontrol_type[i] = SND_SOC_TPLG_TYPE_BYTES;
			bytes_count++;
			ret = soc_tplg_dapm_widget_dbytes_create(tplg, &kc[i]);
			if (ret < 0)
				goto hdr_err;
			break;
		default:
			dev_err(tplg->dev, "ASoC: invalid widget control type %d:%d:%d\n",
				control_hdr->ops.get, control_hdr->ops.put,
				le32_to_cpu(control_hdr->ops.info));
			ret = -EINVAL;
			goto hdr_err;
		}
	}

	template.kcontrol_news = kc;
	dev_dbg(tplg->dev, "ASoC: template %s with %d/%d/%d (mixer/enum/bytes) control\n",
		w->name, mixer_count, enum_count, bytes_count);

widget:
	ret = soc_tplg_widget_load(tplg, &template, w);
	if (ret < 0)
		goto hdr_err;

	/* card dapm mutex is held by the core if we are loading topology
	 * data during sound card init. */
	if (card->instantiated)
		widget = snd_soc_dapm_new_control(dapm, &template);
	else
		widget = snd_soc_dapm_new_control_unlocked(dapm, &template);
	if (IS_ERR(widget)) {
		ret = PTR_ERR(widget);
		goto hdr_err;
	}

	widget->dobj.type = SND_SOC_DOBJ_WIDGET;
	widget->dobj.widget.kcontrol_type = kcontrol_type;
	widget->dobj.ops = tplg->ops;
	widget->dobj.index = tplg->index;
	list_add(&widget->dobj.list, &tplg->comp->dobj_list);

	ret = soc_tplg_widget_ready(tplg, widget, w);
	if (ret < 0)
		goto ready_err;

	kfree(template.sname);
	kfree(template.name);

	return 0;

ready_err:
	remove_widget(widget->dapm->component, &widget->dobj, SOC_TPLG_PASS_WIDGET);
	snd_soc_dapm_free_widget(widget);
hdr_err:
	kfree(template.sname);
err:
	kfree(template.name);
	return ret;
}

static int soc_tplg_dapm_widget_elems_load(struct soc_tplg *tplg,
	struct snd_soc_tplg_hdr *hdr)
{
	int count, i;

	count = le32_to_cpu(hdr->count);

	dev_dbg(tplg->dev, "ASoC: adding %d DAPM widgets\n", count);

	for (i = 0; i < count; i++) {
		struct snd_soc_tplg_dapm_widget *widget = (struct snd_soc_tplg_dapm_widget *) tplg->pos;
		int ret;

		/*
		 * check if widget itself fits within topology file
		 * use sizeof instead of widget->size, as we can't be sure
		 * it is set properly yet (file may end before it is present)
		 */
		if (soc_tplg_get_offset(tplg) + sizeof(*widget) >= tplg->fw->size) {
			dev_err(tplg->dev, "ASoC: invalid widget data size\n");
			return -EINVAL;
		}

		/* check if widget has proper size */
		if (le32_to_cpu(widget->size) != sizeof(*widget)) {
			dev_err(tplg->dev, "ASoC: invalid widget size\n");
			return -EINVAL;
		}

		/* check if widget private data fits within topology file */
		if (soc_tplg_get_offset(tplg) + le32_to_cpu(widget->priv.size) >= tplg->fw->size) {
			dev_err(tplg->dev, "ASoC: invalid widget private data size\n");
			return -EINVAL;
		}

		ret = soc_tplg_dapm_widget_create(tplg, widget);
		if (ret < 0) {
			dev_err(tplg->dev, "ASoC: failed to load widget %s\n",
				widget->name);
			return ret;
		}
	}

	return 0;
}

static int soc_tplg_dapm_complete(struct soc_tplg *tplg)
{
	struct snd_soc_card *card = tplg->comp->card;
	int ret;

	/* Card might not have been registered at this point.
	 * If so, just return success.
	*/
	if (!card || !card->instantiated) {
		dev_warn(tplg->dev, "ASoC: Parent card not yet available,"
			" widget card binding deferred\n");
		return 0;
	}

	ret = snd_soc_dapm_new_widgets(card);
	if (ret < 0)
		dev_err(tplg->dev, "ASoC: failed to create new widgets %d\n",
			ret);

	return 0;
}

static int set_stream_info(struct soc_tplg *tplg, struct snd_soc_pcm_stream *stream,
			   struct snd_soc_tplg_stream_caps *caps)
{
	stream->stream_name = devm_kstrdup(tplg->dev, caps->name, GFP_KERNEL);
	if (!stream->stream_name)
		return -ENOMEM;

	stream->channels_min = le32_to_cpu(caps->channels_min);
	stream->channels_max = le32_to_cpu(caps->channels_max);
	stream->rates = le32_to_cpu(caps->rates);
	stream->rate_min = le32_to_cpu(caps->rate_min);
	stream->rate_max = le32_to_cpu(caps->rate_max);
	stream->formats = le64_to_cpu(caps->formats);
	stream->sig_bits = le32_to_cpu(caps->sig_bits);

	return 0;
}

static void set_dai_flags(struct snd_soc_dai_driver *dai_drv,
			  unsigned int flag_mask, unsigned int flags)
{
	if (flag_mask & SND_SOC_TPLG_DAI_FLGBIT_SYMMETRIC_RATES)
		dai_drv->symmetric_rate =
			(flags & SND_SOC_TPLG_DAI_FLGBIT_SYMMETRIC_RATES) ? 1 : 0;

	if (flag_mask & SND_SOC_TPLG_DAI_FLGBIT_SYMMETRIC_CHANNELS)
		dai_drv->symmetric_channels =
			(flags & SND_SOC_TPLG_DAI_FLGBIT_SYMMETRIC_CHANNELS) ?
			1 : 0;

	if (flag_mask & SND_SOC_TPLG_DAI_FLGBIT_SYMMETRIC_SAMPLEBITS)
		dai_drv->symmetric_sample_bits =
			(flags & SND_SOC_TPLG_DAI_FLGBIT_SYMMETRIC_SAMPLEBITS) ?
			1 : 0;
}

static int soc_tplg_dai_create(struct soc_tplg *tplg,
	struct snd_soc_tplg_pcm *pcm)
{
	struct snd_soc_dai_driver *dai_drv;
	struct snd_soc_pcm_stream *stream;
	struct snd_soc_tplg_stream_caps *caps;
	struct snd_soc_dai *dai;
	struct snd_soc_dapm_context *dapm =
		snd_soc_component_get_dapm(tplg->comp);
	int ret;

	dai_drv = devm_kzalloc(tplg->dev, sizeof(struct snd_soc_dai_driver), GFP_KERNEL);
	if (dai_drv == NULL)
		return -ENOMEM;

	if (strlen(pcm->dai_name)) {
		dai_drv->name = devm_kstrdup(tplg->dev, pcm->dai_name, GFP_KERNEL);
		if (!dai_drv->name) {
			ret = -ENOMEM;
			goto err;
		}
	}
	dai_drv->id = le32_to_cpu(pcm->dai_id);

	if (pcm->playback) {
		stream = &dai_drv->playback;
		caps = &pcm->caps[SND_SOC_TPLG_STREAM_PLAYBACK];
		ret = set_stream_info(tplg, stream, caps);
		if (ret < 0)
			goto err;
	}

	if (pcm->capture) {
		stream = &dai_drv->capture;
		caps = &pcm->caps[SND_SOC_TPLG_STREAM_CAPTURE];
		ret = set_stream_info(tplg, stream, caps);
		if (ret < 0)
			goto err;
	}

	if (pcm->compress)
		dai_drv->compress_new = snd_soc_new_compress;

	/* pass control to component driver for optional further init */
	ret = soc_tplg_dai_load(tplg, dai_drv, pcm, NULL);
	if (ret < 0) {
		dev_err(tplg->dev, "ASoC: DAI loading failed\n");
		goto err;
	}

	dai_drv->dobj.index = tplg->index;
	dai_drv->dobj.ops = tplg->ops;
	dai_drv->dobj.type = SND_SOC_DOBJ_PCM;
	list_add(&dai_drv->dobj.list, &tplg->comp->dobj_list);

	/* register the DAI to the component */
	dai = snd_soc_register_dai(tplg->comp, dai_drv, false);
	if (!dai)
		return -ENOMEM;

	/* Create the DAI widgets here */
	ret = snd_soc_dapm_new_dai_widgets(dapm, dai);
	if (ret != 0) {
		dev_err(dai->dev, "Failed to create DAI widgets %d\n", ret);
		snd_soc_unregister_dai(dai);
		return ret;
	}

	return 0;

err:
	return ret;
}

static void set_link_flags(struct snd_soc_dai_link *link,
		unsigned int flag_mask, unsigned int flags)
{
	if (flag_mask & SND_SOC_TPLG_LNK_FLGBIT_SYMMETRIC_RATES)
		link->symmetric_rate =
			(flags & SND_SOC_TPLG_LNK_FLGBIT_SYMMETRIC_RATES) ? 1 : 0;

	if (flag_mask & SND_SOC_TPLG_LNK_FLGBIT_SYMMETRIC_CHANNELS)
		link->symmetric_channels =
			(flags & SND_SOC_TPLG_LNK_FLGBIT_SYMMETRIC_CHANNELS) ?
			1 : 0;

	if (flag_mask & SND_SOC_TPLG_LNK_FLGBIT_SYMMETRIC_SAMPLEBITS)
		link->symmetric_sample_bits =
			(flags & SND_SOC_TPLG_LNK_FLGBIT_SYMMETRIC_SAMPLEBITS) ?
			1 : 0;

	if (flag_mask & SND_SOC_TPLG_LNK_FLGBIT_VOICE_WAKEUP)
		link->ignore_suspend =
			(flags & SND_SOC_TPLG_LNK_FLGBIT_VOICE_WAKEUP) ?
			1 : 0;
}

/* create the FE DAI link */
static int soc_tplg_fe_link_create(struct soc_tplg *tplg,
	struct snd_soc_tplg_pcm *pcm)
{
	struct snd_soc_dai_link *link;
	struct snd_soc_dai_link_component *dlc;
	int ret;

	/* link + cpu + codec + platform */
	link = devm_kzalloc(tplg->dev, sizeof(*link) + (3 * sizeof(*dlc)), GFP_KERNEL);
	if (link == NULL)
		return -ENOMEM;

	dlc = (struct snd_soc_dai_link_component *)(link + 1);

	link->cpus	= &dlc[0];
	link->codecs	= &dlc[1];
	link->platforms	= &dlc[2];

	link->num_cpus	 = 1;
	link->num_codecs = 1;
	link->num_platforms = 1;

	link->dobj.index = tplg->index;
	link->dobj.ops = tplg->ops;
	link->dobj.type = SND_SOC_DOBJ_DAI_LINK;

	if (strlen(pcm->pcm_name)) {
		link->name = devm_kstrdup(tplg->dev, pcm->pcm_name, GFP_KERNEL);
		link->stream_name = devm_kstrdup(tplg->dev, pcm->pcm_name, GFP_KERNEL);
		if (!link->name || !link->stream_name) {
			ret = -ENOMEM;
			goto err;
		}
	}
	link->id = le32_to_cpu(pcm->pcm_id);

	if (strlen(pcm->dai_name)) {
		link->cpus->dai_name = devm_kstrdup(tplg->dev, pcm->dai_name, GFP_KERNEL);
		if (!link->cpus->dai_name) {
			ret = -ENOMEM;
			goto err;
		}
	}

	link->codecs->name = "snd-soc-dummy";
	link->codecs->dai_name = "snd-soc-dummy-dai";

	link->platforms->name = "snd-soc-dummy";

	/* enable DPCM */
	link->dynamic = 1;
	link->dpcm_playback = le32_to_cpu(pcm->playback);
	link->dpcm_capture = le32_to_cpu(pcm->capture);
	if (pcm->flag_mask)
		set_link_flags(link,
			       le32_to_cpu(pcm->flag_mask),
			       le32_to_cpu(pcm->flags));

	/* pass control to component driver for optional further init */
	ret = soc_tplg_dai_link_load(tplg, link, NULL);
	if (ret < 0) {
		dev_err(tplg->dev, "ASoC: FE link loading failed\n");
		goto err;
	}

	ret = snd_soc_add_pcm_runtime(tplg->comp->card, link);
	if (ret < 0) {
		dev_err(tplg->dev, "ASoC: adding FE link failed\n");
		goto err;
	}

	list_add(&link->dobj.list, &tplg->comp->dobj_list);

	return 0;
err:
	return ret;
}

/* create a FE DAI and DAI link from the PCM object */
static int soc_tplg_pcm_create(struct soc_tplg *tplg,
	struct snd_soc_tplg_pcm *pcm)
{
	int ret;

	ret = soc_tplg_dai_create(tplg, pcm);
	if (ret < 0)
		return ret;

	return  soc_tplg_fe_link_create(tplg, pcm);
}

/* copy stream caps from the old version 4 of source */
static void stream_caps_new_ver(struct snd_soc_tplg_stream_caps *dest,
				struct snd_soc_tplg_stream_caps_v4 *src)
{
	dest->size = cpu_to_le32(sizeof(*dest));
	memcpy(dest->name, src->name, SNDRV_CTL_ELEM_ID_NAME_MAXLEN);
	dest->formats = src->formats;
	dest->rates = src->rates;
	dest->rate_min = src->rate_min;
	dest->rate_max = src->rate_max;
	dest->channels_min = src->channels_min;
	dest->channels_max = src->channels_max;
	dest->periods_min = src->periods_min;
	dest->periods_max = src->periods_max;
	dest->period_size_min = src->period_size_min;
	dest->period_size_max = src->period_size_max;
	dest->buffer_size_min = src->buffer_size_min;
	dest->buffer_size_max = src->buffer_size_max;
}

/**
 * pcm_new_ver - Create the new version of PCM from the old version.
 * @tplg: topology context
 * @src: older version of pcm as a source
 * @pcm: latest version of pcm created from the source
 *
 * Support from version 4. User should free the returned pcm manually.
 */
static int pcm_new_ver(struct soc_tplg *tplg,
		       struct snd_soc_tplg_pcm *src,
		       struct snd_soc_tplg_pcm **pcm)
{
	struct snd_soc_tplg_pcm *dest;
	struct snd_soc_tplg_pcm_v4 *src_v4;
	int i;

	*pcm = NULL;

	if (le32_to_cpu(src->size) != sizeof(*src_v4)) {
		dev_err(tplg->dev, "ASoC: invalid PCM size\n");
		return -EINVAL;
	}

	dev_warn(tplg->dev, "ASoC: old version of PCM\n");
	src_v4 = (struct snd_soc_tplg_pcm_v4 *)src;
	dest = kzalloc(sizeof(*dest), GFP_KERNEL);
	if (!dest)
		return -ENOMEM;

	dest->size = cpu_to_le32(sizeof(*dest)); /* size of latest abi version */
	memcpy(dest->pcm_name, src_v4->pcm_name, SNDRV_CTL_ELEM_ID_NAME_MAXLEN);
	memcpy(dest->dai_name, src_v4->dai_name, SNDRV_CTL_ELEM_ID_NAME_MAXLEN);
	dest->pcm_id = src_v4->pcm_id;
	dest->dai_id = src_v4->dai_id;
	dest->playback = src_v4->playback;
	dest->capture = src_v4->capture;
	dest->compress = src_v4->compress;
	dest->num_streams = src_v4->num_streams;
	for (i = 0; i < le32_to_cpu(dest->num_streams); i++)
		memcpy(&dest->stream[i], &src_v4->stream[i],
		       sizeof(struct snd_soc_tplg_stream));

	for (i = 0; i < 2; i++)
		stream_caps_new_ver(&dest->caps[i], &src_v4->caps[i]);

	*pcm = dest;
	return 0;
}

static int soc_tplg_pcm_elems_load(struct soc_tplg *tplg,
	struct snd_soc_tplg_hdr *hdr)
{
	struct snd_soc_tplg_pcm *pcm, *_pcm;
	int count;
	int size;
	int i;
	bool abi_match;
	int ret;

	count = le32_to_cpu(hdr->count);

	/* check the element size and count */
	pcm = (struct snd_soc_tplg_pcm *)tplg->pos;
	size = le32_to_cpu(pcm->size);
	if (size > sizeof(struct snd_soc_tplg_pcm)
		|| size < sizeof(struct snd_soc_tplg_pcm_v4)) {
		dev_err(tplg->dev, "ASoC: invalid size %d for PCM elems\n",
			size);
		return -EINVAL;
	}

	if (soc_tplg_check_elem_count(tplg,
				      size, count,
				      le32_to_cpu(hdr->payload_size),
				      "PCM DAI"))
		return -EINVAL;

	for (i = 0; i < count; i++) {
		pcm = (struct snd_soc_tplg_pcm *)tplg->pos;
		size = le32_to_cpu(pcm->size);

		/* check ABI version by size, create a new version of pcm
		 * if abi not match.
		 */
		if (size == sizeof(*pcm)) {
			abi_match = true;
			_pcm = pcm;
		} else {
			abi_match = false;
			ret = pcm_new_ver(tplg, pcm, &_pcm);
			if (ret < 0)
				return ret;
		}

		/* create the FE DAIs and DAI links */
		ret = soc_tplg_pcm_create(tplg, _pcm);
		if (ret < 0) {
			if (!abi_match)
				kfree(_pcm);
			return ret;
		}

		/* offset by version-specific struct size and
		 * real priv data size
		 */
		tplg->pos += size + le32_to_cpu(_pcm->priv.size);

		if (!abi_match)
			kfree(_pcm); /* free the duplicated one */
	}

	dev_dbg(tplg->dev, "ASoC: adding %d PCM DAIs\n", count);

	return 0;
}

/**
 * set_link_hw_format - Set the HW audio format of the physical DAI link.
 * @link: &snd_soc_dai_link which should be updated
 * @cfg: physical link configs.
 *
 * Topology context contains a list of supported HW formats (configs) and
 * a default format ID for the physical link. This function will use this
 * default ID to choose the HW format to set the link's DAI format for init.
 */
static void set_link_hw_format(struct snd_soc_dai_link *link,
			struct snd_soc_tplg_link_config *cfg)
{
	struct snd_soc_tplg_hw_config *hw_config;
	unsigned char bclk_provider, fsync_provider;
	unsigned char invert_bclk, invert_fsync;
	int i;

	for (i = 0; i < le32_to_cpu(cfg->num_hw_configs); i++) {
		hw_config = &cfg->hw_config[i];
		if (hw_config->id != cfg->default_hw_config_id)
			continue;

		link->dai_fmt = le32_to_cpu(hw_config->fmt) &
			SND_SOC_DAIFMT_FORMAT_MASK;

		/* clock gating */
		switch (hw_config->clock_gated) {
		case SND_SOC_TPLG_DAI_CLK_GATE_GATED:
			link->dai_fmt |= SND_SOC_DAIFMT_GATED;
			break;

		case SND_SOC_TPLG_DAI_CLK_GATE_CONT:
			link->dai_fmt |= SND_SOC_DAIFMT_CONT;
			break;

		default:
			/* ignore the value */
			break;
		}

		/* clock signal polarity */
		invert_bclk = hw_config->invert_bclk;
		invert_fsync = hw_config->invert_fsync;
		if (!invert_bclk && !invert_fsync)
			link->dai_fmt |= SND_SOC_DAIFMT_NB_NF;
		else if (!invert_bclk && invert_fsync)
			link->dai_fmt |= SND_SOC_DAIFMT_NB_IF;
		else if (invert_bclk && !invert_fsync)
			link->dai_fmt |= SND_SOC_DAIFMT_IB_NF;
		else
			link->dai_fmt |= SND_SOC_DAIFMT_IB_IF;

		/* clock masters */
		bclk_provider = (hw_config->bclk_provider ==
			       SND_SOC_TPLG_BCLK_CP);
		fsync_provider = (hw_config->fsync_provider ==
				SND_SOC_TPLG_FSYNC_CP);
		if (bclk_provider && fsync_provider)
			link->dai_fmt |= SND_SOC_DAIFMT_CBP_CFP;
		else if (!bclk_provider && fsync_provider)
			link->dai_fmt |= SND_SOC_DAIFMT_CBC_CFP;
		else if (bclk_provider && !fsync_provider)
			link->dai_fmt |= SND_SOC_DAIFMT_CBP_CFC;
		else
			link->dai_fmt |= SND_SOC_DAIFMT_CBC_CFC;
	}
}

/**
 * link_new_ver - Create a new physical link config from the old
 * version of source.
 * @tplg: topology context
 * @src: old version of phyical link config as a source
 * @link: latest version of physical link config created from the source
 *
 * Support from version 4. User need free the returned link config manually.
 */
static int link_new_ver(struct soc_tplg *tplg,
			struct snd_soc_tplg_link_config *src,
			struct snd_soc_tplg_link_config **link)
{
	struct snd_soc_tplg_link_config *dest;
	struct snd_soc_tplg_link_config_v4 *src_v4;
	int i;

	*link = NULL;

	if (le32_to_cpu(src->size) !=
	    sizeof(struct snd_soc_tplg_link_config_v4)) {
		dev_err(tplg->dev, "ASoC: invalid physical link config size\n");
		return -EINVAL;
	}

	dev_warn(tplg->dev, "ASoC: old version of physical link config\n");

	src_v4 = (struct snd_soc_tplg_link_config_v4 *)src;
	dest = kzalloc(sizeof(*dest), GFP_KERNEL);
	if (!dest)
		return -ENOMEM;

	dest->size = cpu_to_le32(sizeof(*dest));
	dest->id = src_v4->id;
	dest->num_streams = src_v4->num_streams;
	for (i = 0; i < le32_to_cpu(dest->num_streams); i++)
		memcpy(&dest->stream[i], &src_v4->stream[i],
		       sizeof(struct snd_soc_tplg_stream));

	*link = dest;
	return 0;
}

/**
 * snd_soc_find_dai_link - Find a DAI link
 *
 * @card: soc card
 * @id: DAI link ID to match
 * @name: DAI link name to match, optional
 * @stream_name: DAI link stream name to match, optional
 *
 * This function will search all existing DAI links of the soc card to
 * find the link of the same ID. Since DAI links may not have their
 * unique ID, so name and stream name should also match if being
 * specified.
 *
 * Return: pointer of DAI link, or NULL if not found.
 */
static struct snd_soc_dai_link *snd_soc_find_dai_link(struct snd_soc_card *card,
						      int id, const char *name,
						      const char *stream_name)
{
	struct snd_soc_pcm_runtime *rtd;

	for_each_card_rtds(card, rtd) {
		struct snd_soc_dai_link *link = rtd->dai_link;

		if (link->id != id)
			continue;

		if (name && (!link->name || strcmp(name, link->name)))
			continue;

		if (stream_name && (!link->stream_name
				    || strcmp(stream_name, link->stream_name)))
			continue;

		return link;
	}

	return NULL;
}

/* Find and configure an existing physical DAI link */
static int soc_tplg_link_config(struct soc_tplg *tplg,
	struct snd_soc_tplg_link_config *cfg)
{
	struct snd_soc_dai_link *link;
	const char *name, *stream_name;
	size_t len;
	int ret;

	len = strnlen(cfg->name, SNDRV_CTL_ELEM_ID_NAME_MAXLEN);
	if (len == SNDRV_CTL_ELEM_ID_NAME_MAXLEN)
		return -EINVAL;
	else if (len)
		name = cfg->name;
	else
		name = NULL;

	len = strnlen(cfg->stream_name, SNDRV_CTL_ELEM_ID_NAME_MAXLEN);
	if (len == SNDRV_CTL_ELEM_ID_NAME_MAXLEN)
		return -EINVAL;
	else if (len)
		stream_name = cfg->stream_name;
	else
		stream_name = NULL;

	link = snd_soc_find_dai_link(tplg->comp->card, le32_to_cpu(cfg->id),
				     name, stream_name);
	if (!link) {
		dev_err(tplg->dev, "ASoC: physical link %s (id %d) not exist\n",
			name, cfg->id);
		return -EINVAL;
	}

	/* hw format */
	if (cfg->num_hw_configs)
		set_link_hw_format(link, cfg);

	/* flags */
	if (cfg->flag_mask)
		set_link_flags(link,
			       le32_to_cpu(cfg->flag_mask),
			       le32_to_cpu(cfg->flags));

	/* pass control to component driver for optional further init */
	ret = soc_tplg_dai_link_load(tplg, link, cfg);
	if (ret < 0) {
		dev_err(tplg->dev, "ASoC: physical link loading failed\n");
		return ret;
	}

	/* for unloading it in snd_soc_tplg_component_remove */
	link->dobj.index = tplg->index;
	link->dobj.ops = tplg->ops;
	link->dobj.type = SND_SOC_DOBJ_BACKEND_LINK;
	list_add(&link->dobj.list, &tplg->comp->dobj_list);

	return 0;
}


/* Load physical link config elements from the topology context */
static int soc_tplg_link_elems_load(struct soc_tplg *tplg,
	struct snd_soc_tplg_hdr *hdr)
{
	struct snd_soc_tplg_link_config *link, *_link;
	int count;
	int size;
	int i, ret;
	bool abi_match;

	count = le32_to_cpu(hdr->count);

	/* check the element size and count */
	link = (struct snd_soc_tplg_link_config *)tplg->pos;
	size = le32_to_cpu(link->size);
	if (size > sizeof(struct snd_soc_tplg_link_config)
		|| size < sizeof(struct snd_soc_tplg_link_config_v4)) {
		dev_err(tplg->dev, "ASoC: invalid size %d for physical link elems\n",
			size);
		return -EINVAL;
	}

	if (soc_tplg_check_elem_count(tplg, size, count,
				      le32_to_cpu(hdr->payload_size),
				      "physical link config"))
		return -EINVAL;

	/* config physical DAI links */
	for (i = 0; i < count; i++) {
		link = (struct snd_soc_tplg_link_config *)tplg->pos;
		size = le32_to_cpu(link->size);
		if (size == sizeof(*link)) {
			abi_match = true;
			_link = link;
		} else {
			abi_match = false;
			ret = link_new_ver(tplg, link, &_link);
			if (ret < 0)
				return ret;
		}

		ret = soc_tplg_link_config(tplg, _link);
		if (ret < 0) {
			if (!abi_match)
				kfree(_link);
			return ret;
		}

		/* offset by version-specific struct size and
		 * real priv data size
		 */
		tplg->pos += size + le32_to_cpu(_link->priv.size);

		if (!abi_match)
			kfree(_link); /* free the duplicated one */
	}

	return 0;
}

/**
 * soc_tplg_dai_config - Find and configure an existing physical DAI.
 * @tplg: topology context
 * @d: physical DAI configs.
 *
 * The physical dai should already be registered by the platform driver.
 * The platform driver should specify the DAI name and ID for matching.
 */
static int soc_tplg_dai_config(struct soc_tplg *tplg,
			       struct snd_soc_tplg_dai *d)
{
	struct snd_soc_dai_link_component dai_component;
	struct snd_soc_dai *dai;
	struct snd_soc_dai_driver *dai_drv;
	struct snd_soc_pcm_stream *stream;
	struct snd_soc_tplg_stream_caps *caps;
	int ret;

	memset(&dai_component, 0, sizeof(dai_component));

	dai_component.dai_name = d->dai_name;
	dai = snd_soc_find_dai(&dai_component);
	if (!dai) {
		dev_err(tplg->dev, "ASoC: physical DAI %s not registered\n",
			d->dai_name);
		return -EINVAL;
	}

	if (le32_to_cpu(d->dai_id) != dai->id) {
		dev_err(tplg->dev, "ASoC: physical DAI %s id mismatch\n",
			d->dai_name);
		return -EINVAL;
	}

	dai_drv = dai->driver;
	if (!dai_drv)
		return -EINVAL;

	if (d->playback) {
		stream = &dai_drv->playback;
		caps = &d->caps[SND_SOC_TPLG_STREAM_PLAYBACK];
		ret = set_stream_info(tplg, stream, caps);
		if (ret < 0)
			goto err;
	}

	if (d->capture) {
		stream = &dai_drv->capture;
		caps = &d->caps[SND_SOC_TPLG_STREAM_CAPTURE];
		ret = set_stream_info(tplg, stream, caps);
		if (ret < 0)
			goto err;
	}

	if (d->flag_mask)
		set_dai_flags(dai_drv,
			      le32_to_cpu(d->flag_mask),
			      le32_to_cpu(d->flags));

	/* pass control to component driver for optional further init */
	ret = soc_tplg_dai_load(tplg, dai_drv, NULL, dai);
	if (ret < 0) {
		dev_err(tplg->dev, "ASoC: DAI loading failed\n");
		goto err;
	}

	return 0;

err:
	return ret;
}

/* load physical DAI elements */
static int soc_tplg_dai_elems_load(struct soc_tplg *tplg,
				   struct snd_soc_tplg_hdr *hdr)
{
	int count;
	int i;

	count = le32_to_cpu(hdr->count);

	/* config the existing BE DAIs */
	for (i = 0; i < count; i++) {
		struct snd_soc_tplg_dai *dai = (struct snd_soc_tplg_dai *)tplg->pos;
		int ret;

		if (le32_to_cpu(dai->size) != sizeof(*dai)) {
			dev_err(tplg->dev, "ASoC: invalid physical DAI size\n");
			return -EINVAL;
		}

		ret = soc_tplg_dai_config(tplg, dai);
		if (ret < 0) {
			dev_err(tplg->dev, "ASoC: failed to configure DAI\n");
			return ret;
		}

		tplg->pos += (sizeof(*dai) + le32_to_cpu(dai->priv.size));
	}

	dev_dbg(tplg->dev, "ASoC: Configure %d BE DAIs\n", count);
	return 0;
}

/**
 * manifest_new_ver - Create a new version of manifest from the old version
 * of source.
 * @tplg: topology context
 * @src: old version of manifest as a source
 * @manifest: latest version of manifest created from the source
 *
 * Support from version 4. Users need free the returned manifest manually.
 */
static int manifest_new_ver(struct soc_tplg *tplg,
			    struct snd_soc_tplg_manifest *src,
			    struct snd_soc_tplg_manifest **manifest)
{
	struct snd_soc_tplg_manifest *dest;
	struct snd_soc_tplg_manifest_v4 *src_v4;
	int size;

	*manifest = NULL;

	size = le32_to_cpu(src->size);
	if (size != sizeof(*src_v4)) {
		dev_warn(tplg->dev, "ASoC: invalid manifest size %d\n",
			 size);
		if (size)
			return -EINVAL;
		src->size = cpu_to_le32(sizeof(*src_v4));
	}

	dev_warn(tplg->dev, "ASoC: old version of manifest\n");

	src_v4 = (struct snd_soc_tplg_manifest_v4 *)src;
	dest = kzalloc(sizeof(*dest) + le32_to_cpu(src_v4->priv.size),
		       GFP_KERNEL);
	if (!dest)
		return -ENOMEM;

	dest->size = cpu_to_le32(sizeof(*dest)); /* size of latest abi version */
	dest->control_elems = src_v4->control_elems;
	dest->widget_elems = src_v4->widget_elems;
	dest->graph_elems = src_v4->graph_elems;
	dest->pcm_elems = src_v4->pcm_elems;
	dest->dai_link_elems = src_v4->dai_link_elems;
	dest->priv.size = src_v4->priv.size;
	if (dest->priv.size)
		memcpy(dest->priv.data, src_v4->priv.data,
		       le32_to_cpu(src_v4->priv.size));

	*manifest = dest;
	return 0;
}

static int soc_tplg_manifest_load(struct soc_tplg *tplg,
				  struct snd_soc_tplg_hdr *hdr)
{
	struct snd_soc_tplg_manifest *manifest, *_manifest;
	bool abi_match;
	int ret = 0;

	manifest = (struct snd_soc_tplg_manifest *)tplg->pos;

	/* check ABI version by size, create a new manifest if abi not match */
	if (le32_to_cpu(manifest->size) == sizeof(*manifest)) {
		abi_match = true;
		_manifest = manifest;
	} else {
		abi_match = false;

		ret = manifest_new_ver(tplg, manifest, &_manifest);
		if (ret < 0)
			return ret;
	}

	/* pass control to component driver for optional further init */
	if (tplg->ops && tplg->ops->manifest)
		ret = tplg->ops->manifest(tplg->comp, tplg->index, _manifest);

	if (!abi_match)	/* free the duplicated one */
		kfree(_manifest);

	return ret;
}

/* validate header magic, size and type */
static int soc_valid_header(struct soc_tplg *tplg,
	struct snd_soc_tplg_hdr *hdr)
{
	if (soc_tplg_get_hdr_offset(tplg) >= tplg->fw->size)
		return 0;

	if (le32_to_cpu(hdr->size) != sizeof(*hdr)) {
		dev_err(tplg->dev,
			"ASoC: invalid header size for type %d at offset 0x%lx size 0x%zx.\n",
			le32_to_cpu(hdr->type), soc_tplg_get_hdr_offset(tplg),
			tplg->fw->size);
		return -EINVAL;
	}

	if (soc_tplg_get_hdr_offset(tplg) + hdr->payload_size >= tplg->fw->size) {
		dev_err(tplg->dev,
			"ASoC: invalid header of type %d at offset %ld payload_size %d\n",
			le32_to_cpu(hdr->type), soc_tplg_get_hdr_offset(tplg),
			hdr->payload_size);
		return -EINVAL;
	}

	/* big endian firmware objects not supported atm */
	if (le32_to_cpu(hdr->magic) == SOC_TPLG_MAGIC_BIG_ENDIAN) {
		dev_err(tplg->dev,
			"ASoC: pass %d big endian not supported header got %x at offset 0x%lx size 0x%zx.\n",
			tplg->pass, hdr->magic,
			soc_tplg_get_hdr_offset(tplg), tplg->fw->size);
		return -EINVAL;
	}

	if (le32_to_cpu(hdr->magic) != SND_SOC_TPLG_MAGIC) {
		dev_err(tplg->dev,
			"ASoC: pass %d does not have a valid header got %x at offset 0x%lx size 0x%zx.\n",
			tplg->pass, hdr->magic,
			soc_tplg_get_hdr_offset(tplg), tplg->fw->size);
		return -EINVAL;
	}

	/* Support ABI from version 4 */
	if (le32_to_cpu(hdr->abi) > SND_SOC_TPLG_ABI_VERSION ||
	    le32_to_cpu(hdr->abi) < SND_SOC_TPLG_ABI_VERSION_MIN) {
		dev_err(tplg->dev,
			"ASoC: pass %d invalid ABI version got 0x%x need 0x%x at offset 0x%lx size 0x%zx.\n",
			tplg->pass, hdr->abi,
			SND_SOC_TPLG_ABI_VERSION, soc_tplg_get_hdr_offset(tplg),
			tplg->fw->size);
		return -EINVAL;
	}

	if (hdr->payload_size == 0) {
		dev_err(tplg->dev, "ASoC: header has 0 size at offset 0x%lx.\n",
			soc_tplg_get_hdr_offset(tplg));
		return -EINVAL;
	}

	return 1;
}

/* check header type and call appropriate handler */
static int soc_tplg_load_header(struct soc_tplg *tplg,
	struct snd_soc_tplg_hdr *hdr)
{
	int (*elem_load)(struct soc_tplg *tplg,
			 struct snd_soc_tplg_hdr *hdr);
	unsigned int hdr_pass;

	tplg->pos = tplg->hdr_pos + sizeof(struct snd_soc_tplg_hdr);

	tplg->index = le32_to_cpu(hdr->index);

	switch (le32_to_cpu(hdr->type)) {
	case SND_SOC_TPLG_TYPE_MIXER:
	case SND_SOC_TPLG_TYPE_ENUM:
	case SND_SOC_TPLG_TYPE_BYTES:
		hdr_pass = SOC_TPLG_PASS_CONTROL;
		elem_load = soc_tplg_kcontrol_elems_load;
		break;
	case SND_SOC_TPLG_TYPE_DAPM_GRAPH:
		hdr_pass = SOC_TPLG_PASS_GRAPH;
		elem_load = soc_tplg_dapm_graph_elems_load;
		break;
	case SND_SOC_TPLG_TYPE_DAPM_WIDGET:
		hdr_pass = SOC_TPLG_PASS_WIDGET;
		elem_load = soc_tplg_dapm_widget_elems_load;
		break;
	case SND_SOC_TPLG_TYPE_PCM:
		hdr_pass = SOC_TPLG_PASS_PCM_DAI;
		elem_load = soc_tplg_pcm_elems_load;
		break;
	case SND_SOC_TPLG_TYPE_DAI:
		hdr_pass = SOC_TPLG_PASS_BE_DAI;
		elem_load = soc_tplg_dai_elems_load;
		break;
	case SND_SOC_TPLG_TYPE_DAI_LINK:
	case SND_SOC_TPLG_TYPE_BACKEND_LINK:
		/* physical link configurations */
		hdr_pass = SOC_TPLG_PASS_LINK;
		elem_load = soc_tplg_link_elems_load;
		break;
	case SND_SOC_TPLG_TYPE_MANIFEST:
		hdr_pass = SOC_TPLG_PASS_MANIFEST;
		elem_load = soc_tplg_manifest_load;
		break;
	default:
		/* bespoke vendor data object */
		hdr_pass = SOC_TPLG_PASS_VENDOR;
		elem_load = soc_tplg_vendor_load;
		break;
	}

	if (tplg->pass == hdr_pass) {
		dev_dbg(tplg->dev,
			"ASoC: Got 0x%x bytes of type %d version %d vendor %d at pass %d\n",
			hdr->payload_size, hdr->type, hdr->version,
			hdr->vendor_type, tplg->pass);
		return elem_load(tplg, hdr);
	}

	return 0;
}

/* process the topology file headers */
static int soc_tplg_process_headers(struct soc_tplg *tplg)
{
	int ret;

	/* process the header types from start to end */
	for (tplg->pass = SOC_TPLG_PASS_START; tplg->pass <= SOC_TPLG_PASS_END; tplg->pass++) {
		struct snd_soc_tplg_hdr *hdr;

		tplg->hdr_pos = tplg->fw->data;
		hdr = (struct snd_soc_tplg_hdr *)tplg->hdr_pos;

		while (!soc_tplg_is_eof(tplg)) {

			/* make sure header is valid before loading */
			ret = soc_valid_header(tplg, hdr);
			if (ret < 0) {
				dev_err(tplg->dev,
					"ASoC: topology: invalid header: %d\n", ret);
				return ret;
			} else if (ret == 0) {
				break;
			}

			/* load the header object */
			ret = soc_tplg_load_header(tplg, hdr);
			if (ret < 0) {
				dev_err(tplg->dev,
					"ASoC: topology: could not load header: %d\n", ret);
				return ret;
			}

			/* goto next header */
			tplg->hdr_pos += le32_to_cpu(hdr->payload_size) +
				sizeof(struct snd_soc_tplg_hdr);
			hdr = (struct snd_soc_tplg_hdr *)tplg->hdr_pos;
		}

	}

	/* signal DAPM we are complete */
	ret = soc_tplg_dapm_complete(tplg);
	if (ret < 0)
		dev_err(tplg->dev,
			"ASoC: failed to initialise DAPM from Firmware\n");

	return ret;
}

static int soc_tplg_load(struct soc_tplg *tplg)
{
	int ret;

	ret = soc_tplg_process_headers(tplg);
	if (ret == 0)
		return soc_tplg_complete(tplg);

	return ret;
}

/* load audio component topology from "firmware" file */
int snd_soc_tplg_component_load(struct snd_soc_component *comp,
	struct snd_soc_tplg_ops *ops, const struct firmware *fw)
{
	struct soc_tplg tplg;
	int ret;

	/*
	 * check if we have sane parameters:
	 * comp - needs to exist to keep and reference data while parsing
	 * comp->card - used for setting card related parameters
	 * comp->card->dev - used for resource management and prints
	 * fw - we need it, as it is the very thing we parse
	 */
	if (!comp || !comp->card || !comp->card->dev || !fw)
		return -EINVAL;

	/* setup parsing context */
	memset(&tplg, 0, sizeof(tplg));
	tplg.fw = fw;
	tplg.dev = comp->card->dev;
	tplg.comp = comp;
	if (ops) {
		tplg.ops = ops;
		tplg.io_ops = ops->io_ops;
		tplg.io_ops_count = ops->io_ops_count;
		tplg.bytes_ext_ops = ops->bytes_ext_ops;
		tplg.bytes_ext_ops_count = ops->bytes_ext_ops_count;
	}

	ret = soc_tplg_load(&tplg);
	/* free the created components if fail to load topology */
	if (ret)
		snd_soc_tplg_component_remove(comp);

	return ret;
}
EXPORT_SYMBOL_GPL(snd_soc_tplg_component_load);

/* remove dynamic controls from the component driver */
int snd_soc_tplg_component_remove(struct snd_soc_component *comp)
{
	struct snd_card *card = comp->card->snd_card;
	struct snd_soc_dobj *dobj, *next_dobj;
	int pass;

	/* process the header types from end to start */
	for (pass = SOC_TPLG_PASS_END; pass >= SOC_TPLG_PASS_START; pass--) {

		/* remove mixer controls */
		down_write(&card->controls_rwsem);
		list_for_each_entry_safe(dobj, next_dobj, &comp->dobj_list,
			list) {

			switch (dobj->type) {
			case SND_SOC_DOBJ_MIXER:
				remove_mixer(comp, dobj, pass);
				break;
			case SND_SOC_DOBJ_ENUM:
				remove_enum(comp, dobj, pass);
				break;
			case SND_SOC_DOBJ_BYTES:
				remove_bytes(comp, dobj, pass);
				break;
			case SND_SOC_DOBJ_GRAPH:
				remove_route(comp, dobj, pass);
				break;
			case SND_SOC_DOBJ_WIDGET:
				remove_widget(comp, dobj, pass);
				break;
			case SND_SOC_DOBJ_PCM:
				remove_dai(comp, dobj, pass);
				break;
			case SND_SOC_DOBJ_DAI_LINK:
				remove_link(comp, dobj, pass);
				break;
			case SND_SOC_DOBJ_BACKEND_LINK:
				/*
				 * call link_unload ops if extra
				 * deinitialization is needed.
				 */
				remove_backend_link(comp, dobj, pass);
				break;
			default:
				dev_err(comp->dev, "ASoC: invalid component type %d for removal\n",
					dobj->type);
				break;
			}
		}
		up_write(&card->controls_rwsem);
	}

	/* let caller know if FW can be freed when no objects are left */
	return !list_empty(&comp->dobj_list);
}
EXPORT_SYMBOL_GPL(snd_soc_tplg_component_remove);<|MERGE_RESOLUTION|>--- conflicted
+++ resolved
@@ -685,11 +685,7 @@
 
 	if (soc_tplg_check_elem_count(tplg,
 				      sizeof(struct snd_soc_tplg_bytes_control),
-<<<<<<< HEAD
-				      count, size, "mixer bytes"))
-=======
 				      1, size, "mixer bytes"))
->>>>>>> 88084a3d
 		return -EINVAL;
 
 	be = (struct snd_soc_tplg_bytes_control *)tplg->pos;
@@ -757,9 +753,6 @@
 
 	if (soc_tplg_check_elem_count(tplg,
 				      sizeof(struct snd_soc_tplg_mixer_control),
-<<<<<<< HEAD
-				      count, size, "mixers"))
-=======
 				      1, size, "mixers"))
 		return -EINVAL;
 
@@ -768,7 +761,6 @@
 	/* validate kcontrol */
 	if (strnlen(mc->hdr.name, SNDRV_CTL_ELEM_ID_NAME_MAXLEN) ==
 		SNDRV_CTL_ELEM_ID_NAME_MAXLEN)
->>>>>>> 88084a3d
 		return -EINVAL;
 
 	sm = devm_kzalloc(tplg->dev, sizeof(*sm), GFP_KERNEL);
@@ -909,11 +901,7 @@
 
 	if (soc_tplg_check_elem_count(tplg,
 				      sizeof(struct snd_soc_tplg_enum_control),
-<<<<<<< HEAD
-				      count, size, "enums"))
-=======
 				      1, size, "enums"))
->>>>>>> 88084a3d
 		return -EINVAL;
 
 	ec = (struct snd_soc_tplg_enum_control *)tplg->pos;
